pragma solidity ^0.5.1;

import "openzeppelin-solidity/contracts/token/ERC20/IERC20.sol";

// Warning! Verifier does not work.
import "./common/DummyVerifier.sol";
import "./common/VerificationKeys.sol";

contract Franklin is DummyVerifier, VerificationKeys {
    // chunks per block; each chunk has 8 bytes of public data
    uint256 constant BLOCK_SIZE = 2000;
    // must fit into uint112
    uint256 constant MAX_VALUE = 2 ** 112 - 1;
    // ETH blocks
    uint256 constant LOCK_DEPOSITS_FOR = 8 * 60;
    // ETH blocks
    uint256 constant EXPECT_VERIFICATION_IN = 8 * 60;
    // To make sure that all reverted blocks can be copied under block gas limit!
    uint256 constant MAX_UNVERIFIED_BLOCKS = 4 * 60;

    event BlockCommitted(uint32 indexed blockNumber);
    event BlockVerified(uint32 indexed blockNumber);
<<<<<<< HEAD
    event BlocksReverted(uint32 indexed totalBlocksVerified, uint32 indexed totalBlocksCommitted);

    event OnchainDeposit(address indexed owner, uint32 tokenId, uint112 amount, uint32 lockedUntilBlock);
    event OnchainWithdrawal(address indexed owner, uint32 tokenId, uint112 amount);

    // TODO: - fix
     event OnchainBalanceChanged(address indexed owner, uint32 tokenId, uint112 amount, uint32 lockedUntilBlock);

     event TokenAdded(address token, uint32 tokenId);

    // event AccountRegistered(address indexed owner, uint32 id);
    /////////

=======
    event BlocksReverted(
        uint32 indexed totalBlocksVerified,
        uint32 indexed totalBlocksCommitted
    );

    event OnchainDeposit(
        address indexed owner,
        uint32 tokenId,
        uint112 amount,
        uint32 lockedUntilBlock,
        bytes franklinAddress
    );
    event OnchainWithdrawal(
        address indexed owner,
        uint32 tokenId,
        uint112 amount
    );

    event TokenAdded(address token, uint32 tokenId);
>>>>>>> 5e3a4656

    // ==== STORAGE ====

    // Governance

    // Address which will excercise governance over the network
    // i.e. add tokens, change validator set, conduct upgrades
    address public networkGovernor;

    // Total number of ERC20 tokens registered in the network
    // (excluding ETH, which is hardcoded as tokenId = 0)
    uint32 public totalTokens;

    // List of registered tokens by tokenId
    mapping(uint32 => address) public tokenAddresses;

    // List of registered tokens by address
    mapping(address => uint32) public tokenIds;

    // List of permitted validators
    mapping(address => bool) public validators;

    // Root-chain balances

    // Root-chain balance: users can send funds from and to Franklin
    // from the root-chain balances only (see docs)
    struct Balance {
        uint112 balance;
        // Balance can be locked in order to let validators deposit some of it into Franklin
        // Locked balances becomes free at ETH blockNumber = lockedUntilBlock
        // To re-lock, users can make a deposit with zero amount
        uint32 lockedUntilBlock;
    }

    // List of root-chain balances (per owner and tokenId)
    mapping(address => mapping(uint32 => Balance)) public balances;
    mapping (address => bool) public depositWasDone;
    mapping(bytes => address) public depositFranklinToETH;

    // TODO: - fix
    // uint32 public totalAccounts;
    // mapping (address => uint32) public accountIdByAddress;
    ///////////////

    // Blocks

    // Total number of verified blocks
    // i.e. blocks[totalBlocksVerified] points at the latest verified block (block 0 is genesis)
    uint32 public totalBlocksVerified;

    // Total number of committed blocks
    // i.e. blocks[totalBlocksCommitted] points at the latest committed block
    uint32 public totalBlocksCommitted;

    // Block data (once per block)
    struct Block {
        // Hash of committment the block circuit
        bytes32 commitment;
        // New root hash
        bytes32 stateRoot;
        // ETH block number at which this block was committed
        uint32 committedAtBlock;
        // ETH block number at which this block was verified
        uint32 verifiedAtBlock;
        // Validator (aka block producer)
        address validator;
        // Index of the first operation to process for this block
        uint64 operationStartId;
        // Total number of operations to process for this block
        uint64 totalOperations;
    }

    // List of blocks by Franklin blockId
    mapping(uint32 => Block) public blocks;

    // Onchain operations -- processed inside blocks (see docs)

    // Type of block processing operation holder
    enum OnchainOpType {Deposit, Withdrawal}

    // OnchainOp keeps a balance for processing the committed data in blocks, see docs
    struct OnchainOp {
        OnchainOpType opType;
        uint32 tokenId;
        address owner;
        uint112 amount;
    }

    // Total number of registered OnchainOps
    uint64 totalOnchainOps;

    // List of OnchainOps by index
    mapping(uint64 => OnchainOp) onchainOps;

    // Reverting expired blocks

    // Total number of registered blocks to revert (see docs)
    uint32 totalBlocksToRevert;

    // List of blocks by revertBlockId (see docs)
    mapping(uint32 => Block) public blocksToRevert;

    // Exit queue & exodus mode

    // Address of the account which is allowed to trigger exodus mode
    // (mass exits in the case that censorship resistance has failed)
    address public exitQueue;

    // Flag indicating that exodus (mass exit) mode is triggered
    // Once it was raised, it can not be cleared again, and all users must exit
    bool public exodusMode;

    // Flag indicating that a user has exited certain token balance (per owner and tokenId)
    mapping(address => mapping(uint32 => bool)) public exited;

    // // Migration

    // // Address of the new version of the contract to migrate accounts to
    // // Can be proposed by network governor
    // address public migrateTo;

    // // Migration deadline: after this ETH block number migration may happen with the contract
    // // entering exodus mode for all users who have not opted in for migration
    // uint32  public migrateByBlock;

    // // Flag for the new contract to indicate that the migration has been sealed
    // bool    public migrationSealed;

    // mapping (uint32 => bool) tokenMigrated;

    // ==== IMPLEMENTATION ====

    // Constructor

    constructor(
        bytes32 _genesisRoot,
        address _exitQueue,
        address _networkGovernor
    ) public {
        blocks[0].stateRoot = _genesisRoot;
        exitQueue = _exitQueue;
        networkGovernor = _networkGovernor;

        // TODO: remove once proper governance is implemented
        validators[_networkGovernor] = true;
    }

    // Governance

    function changeGovernor(address _newGovernor) external {
        requireGovernor();
        networkGovernor = _newGovernor;
    }

    function addToken(address _token) external {
        requireGovernor();
        require(tokenIds[_token] == 0, "token exists");
        tokenAddresses[totalTokens + 1] = _token; // Adding one because tokenId = 0 is reserved for ETH
        tokenIds[_token] = totalTokens + 1;
        totalTokens++;
         emit TokenAdded(_token, totalTokens);
    }

    function setValidator(address _validator, bool _active) external {
        requireGovernor();
        validators[_validator] = _active;
    }

    // function scheduleMigration(address _migrateTo, uint32 _migrateByBlock) external {
    //     requireGovernor();
    //     require(migrateByBlock == 0, "migration in progress");
    //     migrateTo = _migrateTo;
    //     migrateByBlock = _migrateByBlock;
    // }

    // // Anybody MUST be able to call this function
    // function sealMigration() external {
    //     require(migrateByBlock > 0, "no migration scheduled");
    //     migrationSealed = true;
    //     exodusMode = true;
    // }

    // // Anybody MUST be able to call this function
    // function migrateToken(uint32 _tokenId, uint112 /*_amount*/, bytes calldata /*_proof*/) external {
    //     require(migrationSealed, "migration not sealed");
    //     requireValidToken(_tokenId);
    //     require(tokenMigrated[_tokenId]==false, "token already migrated");
    //     // TODO: check the proof for the amount
    //     // TODO: transfer ERC20 or ETH to the `migrateTo` address
    //     tokenMigrated[_tokenId] = true;

    //     require(false, "unimplemented");
    // }

    // Root-chain balances

    // Deposit ETH (simply by sending it to the contract)
    function depositETH(bytes calldata _franklin_addr) external payable {
        require(msg.value <= MAX_VALUE, "sorry Joe");
        registerDeposit(0, uint112(msg.value), _franklin_addr);
    }

    function withdrawETH(uint112 _amount) external {
        registerWithdrawal(0, _amount);
        msg.sender.transfer(_amount);
    }

    function depositERC20(address _token, uint112 _amount, bytes calldata _franklin_addr) external {
        require(
            IERC20(_token).transferFrom(msg.sender, address(this), _amount),
            "transfer failed"
        );
        registerDeposit(tokenIds[_token], _amount, _franklin_addr);
    }

    function withdrawERC20(address _token, uint112 _amount) external {
        registerWithdrawal(tokenIds[_token], _amount);
        require(
            IERC20(_token).transfer(msg.sender, _amount),
            "transfer failed"
        );
    }

    function registerDeposit(
        uint32 _tokenId,
        uint112 _amount,
        bytes memory _franklin_addr
    ) internal {
        requireActive();
        requireValidToken(_tokenId);
        require(
            uint256(_amount) + balances[msg.sender][_tokenId].balance <
                MAX_VALUE,
            "overflow"
        );

        balances[msg.sender][_tokenId].balance += _amount;
        uint32 lockedUntilBlock = uint32(block.number + LOCK_DEPOSITS_FOR);
        balances[msg.sender][_tokenId].lockedUntilBlock = lockedUntilBlock;

        if (depositWasDone[msg.sender]) {
            require(depositFranklinToETH[_franklin_addr] == msg.sender, "ETH depositor mismatch");
        } else {
            depositFranklinToETH[_franklin_addr] = msg.sender;
            depositWasDone[msg.sender] = true;
        }

        emit OnchainDeposit(
            msg.sender,
            _tokenId,
            _amount,
            lockedUntilBlock,
            _franklin_addr
        );
    }

    function registerWithdrawal(uint32 _tokenId, uint112 _amount) internal {
        requireActive();
        requireValidToken(_tokenId);
        require(
            block.number >= balances[msg.sender][_tokenId].lockedUntilBlock,
            "balance locked"
        );
        require(
            balances[msg.sender][_tokenId].balance >= _amount,
            "insufficient balance"
        );
        balances[msg.sender][_tokenId].balance -= _amount;
        emit OnchainWithdrawal(msg.sender, _tokenId, _amount);
    }

    // Block committment

    function commitBlock(
        uint32 _blockNumber,
        uint24 _feeAccount,
        bytes32 _newRoot,
        bytes calldata _publicData
    ) external {
        requireActive();
        require(validators[msg.sender], "only by validator");
        require(
            _blockNumber == totalBlocksCommitted + 1,
            "only commit next block"
        );
        require(blockCommitmentExpired() == false, "committment expired");
        require(
            totalBlocksCommitted - totalBlocksVerified < MAX_UNVERIFIED_BLOCKS,
            "too many committed"
        );

        // TODO: check exit queue: it will require certains records to appear on `_publicData`

        // TODO: make efficient padding here

        (uint64 startId, uint64 totalProcessed) = commitOnchainOps(
            _publicData
        );

        bytes32 commitment = createBlockCommitment(
            _blockNumber,
            _feeAccount,
            blocks[_blockNumber - 1].stateRoot,
            _newRoot,
            _publicData
        );

        blocks[_blockNumber] = Block(
            commitment,
            _newRoot,
            _blockNumber, // committed at
            0, // verified at
            msg.sender, // validator
            // onchain-ops
            startId,
            totalProcessed
        );

        totalBlocksCommitted += 1;
        emit BlockCommitted(_blockNumber);
    }

    // TODO: make the same as in the spec.
    function createBlockCommitment(
        uint32 _blockNumber,
        uint24 _feeAccount,
        bytes32 _oldRoot,
        bytes32 _newRoot,
        bytes memory _publicData
    ) internal pure returns (bytes32) {
        bytes32 hash = sha256(
            abi.encodePacked(uint256(_blockNumber), uint256(_feeAccount))
        );
        hash = sha256(abi.encodePacked(hash, _oldRoot));
        hash = sha256(abi.encodePacked(hash, _newRoot));
        // public data is committed with padding (TODO: check assembly and optimize to avoid copying data)
        hash = sha256(
            abi.encodePacked(
                hash,
                _publicData,
                new bytes(BLOCK_SIZE * 8 - _publicData.length)
            )
        );
        return hash;
    }

    function commitOnchainOps(bytes memory _publicData)
        internal
        returns (
            uint64 onchainOpsStartId,
            uint64 processedOnchainOps
        )
    {
        require(_publicData.length % 8 == 0, "pubdata.len % 8 != 0");

        onchainOpsStartId = totalOnchainOps;
        uint64 currentOnchainOp = totalOnchainOps;

        // NOTE: the stuff below is the most expensive and most frequently used part of the entire contract.
        // It is highly unoptimized and can be improved by an order of magnitude by getting rid of the subroutine,
        // using assembly, replacing ifs with mem lookups and other tricks
        // TODO: optimize
        uint256 currentPointer = 0;
        while (currentPointer < _publicData.length) {
            bytes1 opType = _publicData[currentPointer];
            (uint256 len, uint64 ops) = processOp(
                opType,
                currentPointer,
                _publicData,
                currentOnchainOp
            );
            currentPointer += len;
            processedOnchainOps += ops;
        }
        require(
            currentPointer == _publicData.length,
            "last chunk exceeds pubdata"
        );
        return (0, 0);
    }

    function processOp(
        bytes1 opType,
        uint256 currentPointer,
        bytes memory _publicData,
        uint64 currentOnchainOp
    ) internal returns (uint256 processedLen, uint64 processedOnchainOps) {
        if (opType == 0x00) return (1 * 8, 0); // noop
        if (opType == 0x01) return (5 * 8, 0); // transfer_to_new
        if (opType == 0x07) return (2 * 8, 0); // transfer
        if (opType == 0x05) return (1 * 8, 0); // close_account

        // deposit
        if (opType == 0x01) {
            //pubdata from_account: 3, token: 2, to_account: 3, amount: 3, fee: 1, new_pubkey_hash: 27

            uint16 tokenId = uint16(
                uint256(uint8(_publicData[currentPointer + 3])) +
                uint256(uint8(_publicData[currentPointer + 4])) <<
                8
            );


            uint8[3] memory amountPacked;
            amountPacked[0] = uint8(_publicData[currentPointer + 8]);
            amountPacked[1] = uint8(_publicData[currentPointer + 9]);
            amountPacked[2] = uint8(_publicData[currentPointer + 10]);
            uint112 amount = unpackAmount(amountPacked);

            uint8 feePacked = uint8(_publicData[currentPointer + 11]);
            uint112 fee = unpackFee(feePacked);

            bytes memory franklin_address_ = new bytes(27);
            for (uint256 i = 0; i < 27; i++) {
                franklin_address_[i] = _publicData[12 + i];
            }
            address account = depositFranklinToETH[franklin_address_];


            requireValidToken(tokenId);
            require(
                block.number < balances[account][tokenId].lockedUntilBlock,
                "balance must be locked"
            );
            require(
                balances[account][tokenId].balance >= amount + fee,
                "balance insufficient"
            );

            balances[account][tokenId].balance -= (amount + fee);
            onchainOps[currentOnchainOp] = OnchainOp(
                OnchainOpType.Deposit,
                tokenId,
                account,
                (amount + fee)
            );
            return (5 * 8, 1);
        }

        // partial_exit
        if (opType == 0x04) {
            // pubdata account: 3, token: 2, amount: 3, fee: 1, eth_key: 20

            uint16 tokenId = uint16(
                uint256(uint8(_publicData[currentPointer + 3])) +
                    uint256(uint8(_publicData[currentPointer + 4])) <<
                    8
            );

            uint8[3] memory amountPacked;
            amountPacked[0] = uint8(_publicData[currentPointer + 5]);
            amountPacked[1] = uint8(_publicData[currentPointer + 6]);
            amountPacked[2] = uint8(_publicData[currentPointer + 7]);
            uint112 amount = unpackAmount(amountPacked);

            bytes memory ethAddress = new bytes(20);
            for (uint256 i = 0; i < 20; ++i) {
                ethAddress[i] = _publicData[currentPointer + 9 + i];
            }

            requireValidToken(tokenId);

            onchainOps[currentOnchainOp] = OnchainOp(
                OnchainOpType.Withdrawal,
                tokenId,
                bytesToAddress(ethAddress),
                amount
            );
            return (4 * 8, 1);
        }

        require(false, "unsupported op");
    }

    // Block verification

    function verifyBlock(uint32 _blockNumber, uint256[8] calldata proof)
        external
    {
        requireActive();
        require(validators[msg.sender], "only by validator");
        require(
            _blockNumber == totalBlocksVerified + 1,
            "only verify next block"
        );

        require(
            verifyBlockProof(proof, blocks[_blockNumber].commitment),
            "verification failed"
        );

        totalBlocksVerified += 1;
        consummateOnchainOps(_blockNumber);
        emit BlockVerified(_blockNumber);
    }

    function verifyBlockProof(uint256[8] memory proof, bytes32 commitment)
        internal
        view
        returns (bool valid)
    {
        uint256 mask = (~uint256(0)) >> 3;
        uint256[14] memory vk;
        uint256[] memory gammaABC;
        (vk, gammaABC) = getVk();
        uint256[] memory inputs = new uint256[](1);
        inputs[0] = uint256(commitment) & mask;
        return Verify(vk, gammaABC, proof, inputs);
    }

    function consummateOnchainOps(uint32 _blockNumber) internal {
        uint64 current = blocks[_blockNumber].operationStartId;
        uint64 end = current + blocks[_blockNumber].totalOperations;
        while (current < end) {
            OnchainOp memory op = onchainOps[current];
            if (op.opType == OnchainOpType.Withdrawal) {
                // withdrawal was successful, accrue balance
                balances[op.owner][op.tokenId].balance += op.amount;
            }
            delete onchainOps[current];
        }
    }

    // Reverting committed blocks

    function revertExpiredBlocks() external {
        require(blockCommitmentExpired(), "not expired");
        emit BlocksReverted(totalBlocksVerified, totalBlocksCommitted);
        uint32 total = totalBlocksCommitted - totalBlocksVerified;
        for (uint32 i = 0; i < total; i++) {
            blocksToRevert[totalBlocksToRevert +
                i] = blocks[totalBlocksVerified + i + 1];
            delete blocks[totalBlocksVerified + i + 1];
        }
        totalBlocksToRevert += total;
    }

    function revertBlock(uint32 _revertedBlockId) external {
        Block memory reverted = blocksToRevert[_revertedBlockId];
        require(reverted.committedAtBlock > 0, "block not found");

        uint64 current = reverted.operationStartId;
        uint64 end = current + reverted.totalOperations;
        while (current < end) {
            OnchainOp memory op = onchainOps[current];
            if (op.opType == OnchainOpType.Deposit) {
                // deposit failed, return funds
                balances[op.owner][op.tokenId].balance += op.amount;
            }
            delete onchainOps[current];
        }
        delete blocksToRevert[_revertedBlockId];
    }

    // Exodus mode

    function triggerExodus() external {
        require(msg.sender == exitQueue, "only by exit queue");
        exodusMode = true;
    }

    function exit(
        uint32 _tokenId,
        address[] calldata _owners,
        uint112[] calldata _amounts,
        uint256[8] calldata /*_proof*/
    ) external {
        require(exodusMode, "must be in exodus mode");
        require(_owners.length == _amounts.length, "|owners| != |amounts|");

        for (uint256 i = 0; i < _owners.length; i++) {
            require(exited[_owners[i]][_tokenId] == false, "already exited");
        }

        // TODO: verify the proof that all users have the specified amounts of this token in the latest state

        for (uint256 i = 0; i < _owners.length; i++) {
            balances[_owners[i]][_tokenId].balance += _amounts[i];
            exited[_owners[i]][_tokenId] = true;
        }
    }

    // Internal helpers

    function requireGovernor() internal view {
        require(msg.sender == networkGovernor, "only by governor");
    }

    function requireActive() internal view {
        require(!exodusMode, "exodus mode");
    }

    function requireValidToken(uint32 _tokenId) internal view {
        require(_tokenId < totalTokens + 1, "unknown token");
    }

    function blockCommitmentExpired() internal view returns (bool) {
        return
            totalBlocksCommitted > totalBlocksVerified &&
                block.number >
                blocks[totalBlocksVerified + 1].committedAtBlock +
                    EXPECT_VERIFICATION_IN;
    }


    function unpackAmount(
        uint8[3] memory _amount
    ) internal pure returns (uint112) {
        uint112 n = uint112(bitwise_reverse(_amount));
        return (n >> 9) * 10 ** (n & 511);
    }

    function reverse_byte(uint8 b) internal pure returns (uint8) {
        uint8 res = 0;
        for (uint i = 0; i < 8; ++i) {
            res <<= 1;
            res |= (b >> i) & 1;
        }
        return res;
    }

    function bitwise_reverse(uint8[3] memory arr) internal pure returns (uint) {
        uint112 res = 0;
        for (uint i = arr.length; i --> 0; ) {
            uint8 reversed = reverse_byte(arr[i]);
            res <<= 8;
            res |= reversed;
        }
        return res;
    }


    function unpackFee(uint8 encoded_fee) internal pure returns (uint112) {
        uint112 n = reverse_byte(encoded_fee);
        return (n >> 4) * 10 ** (n & 15);
    }

    function bytesToAddress(bytes memory bys) internal pure returns (address addr) {
        assembly {
            addr := mload(add(bys,20))
        }
    }
}<|MERGE_RESOLUTION|>--- conflicted
+++ resolved
@@ -20,21 +20,7 @@
 
     event BlockCommitted(uint32 indexed blockNumber);
     event BlockVerified(uint32 indexed blockNumber);
-<<<<<<< HEAD
-    event BlocksReverted(uint32 indexed totalBlocksVerified, uint32 indexed totalBlocksCommitted);
-
-    event OnchainDeposit(address indexed owner, uint32 tokenId, uint112 amount, uint32 lockedUntilBlock);
-    event OnchainWithdrawal(address indexed owner, uint32 tokenId, uint112 amount);
-
-    // TODO: - fix
-     event OnchainBalanceChanged(address indexed owner, uint32 tokenId, uint112 amount, uint32 lockedUntilBlock);
-
-     event TokenAdded(address token, uint32 tokenId);
-
-    // event AccountRegistered(address indexed owner, uint32 id);
-    /////////
-
-=======
+
     event BlocksReverted(
         uint32 indexed totalBlocksVerified,
         uint32 indexed totalBlocksCommitted
@@ -54,7 +40,6 @@
     );
 
     event TokenAdded(address token, uint32 tokenId);
->>>>>>> 5e3a4656
 
     // ==== STORAGE ====
 
