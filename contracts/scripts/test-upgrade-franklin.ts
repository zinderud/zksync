--- conflicted
+++ resolved
@@ -3,11 +3,8 @@
 import { constants, ethers } from 'ethers';
 import * as fs from 'fs';
 import * as path from 'path';
-<<<<<<< HEAD
+import { web3Provider } from './utils';
 import { readProductionContracts } from '../src.ts/deploy';
-=======
-import { web3Provider } from './utils';
->>>>>>> 9bdf9140
 
 const { expect } = require('chai');
 
@@ -29,11 +26,7 @@
         process.exit(1);
     }
 
-<<<<<<< HEAD
-    const provider = new ethers.providers.JsonRpcProvider(process.env.ETH_CLIENT_WEB3_URL);
-=======
-        const provider = web3Provider();
->>>>>>> 9bdf9140
+    const provider = web3Provider();
 
     const wallet = ethers.Wallet.fromMnemonic(ethTestConfig.test_mnemonic, "m/44'/60'/0'/0/0").connect(provider);
 
