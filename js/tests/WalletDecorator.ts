--- conflicted
+++ resolved
@@ -261,10 +261,6 @@
                         depositTo: this.syncWallet.address(),
                         token,
                         amount,
-<<<<<<< HEAD
-                        // maxFeeInETHToken: bigNumberify(0),
-=======
->>>>>>> 1b34eb41
                         ethTxOptions: {
                             nonce,
                         },
