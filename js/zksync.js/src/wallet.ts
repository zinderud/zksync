import {Contract, ContractTransaction, ethers, utils} from "ethers";
import {ETHProxy, Provider} from "./provider";
import {Signer} from "./signer";
import {
    AccountState,
    Address,
    ChangePubKey,
    EthSignerType,
    Nonce,
    PriorityOperationReceipt,
    PubKeyHash,
    Signature,
    TokenLike,
    TransactionReceipt, TransferFrom,
    TxEthSignature
} from "./types";
import {
    ERC20_APPROVE_TRESHOLD,
    ERC20_DEPOSIT_GAS_LIMIT,
    getChangePubkeyMessage,
    getSignedBytesFromMessage,
    IERC20_INTERFACE,
    isTokenETH,
    MAX_ERC20_APPROVE_AMOUNT,
    signMessagePersonalAPI,
    SYNC_MAIN_CONTRACT_INTERFACE
} from "./utils";

class ZKSyncTxError extends Error {
    constructor(
        message: string,
        public value: PriorityOperationReceipt | TransactionReceipt
    ) {
        super(message);
    }
}

export class Wallet {
    public provider: Provider;

    private constructor(
        public ethSigner: ethers.Signer,
        public cachedAddress: Address,
        public signer?: Signer,
        public accountId?: number,
        public ethSignerType?: EthSignerType
    ) {}

    connect(provider: Provider) {
        this.provider = provider;
        return this;
    }

    static async fromEthSigner(
        ethWallet: ethers.Signer,
        provider: Provider,
        signer?: Signer,
        accountId?: number,
        ethSignerType?: EthSignerType
    ): Promise<Wallet> {
        if (signer == null) {
            const signerResult = await Signer.fromETHSignature(ethWallet);
            signer = signerResult.signer;
            ethSignerType = ethSignerType || signerResult.ethSignatureType;
        } else if (ethSignerType == null) {
            throw new Error(
                "If you passed signer, you must also pass ethSignerType."
            );
        }

        const wallet = new Wallet(
            ethWallet,
            await ethWallet.getAddress(),
            signer,
            accountId,
            ethSignerType
        );

        wallet.connect(provider);
        return wallet;
    }

    static async fromEthSignerNoKeys(
        ethWallet: ethers.Signer,
        provider: Provider,
        accountId?: number,
        ethSignerType?: EthSignerType
    ): Promise<Wallet> {
        const wallet = new Wallet(
            ethWallet,
            await ethWallet.getAddress(),
            undefined,
            accountId,
            ethSignerType
        );
        wallet.connect(provider);
        return wallet;
    }

    async getEthMessageSignature(message: string): Promise<TxEthSignature> {
        if (this.ethSignerType == null) {
            throw new Error("ethSignerType is unknown");
        }

        const signedBytes = getSignedBytesFromMessage(
            message,
            !this.ethSignerType.isSignedMsgPrefixed
        );

        const signature = await signMessagePersonalAPI(
            this.ethSigner,
            signedBytes
        );

        return {
            type:
                this.ethSignerType.verificationMethod === "ECDSA"
                    ? "EthereumSignature"
                    : "EIP1271Signature",
            signature
        };
    }

    async syncTransfer(transfer: {
        to: Address;
        token: TokenLike;
        amount: utils.BigNumberish;
        fee?: utils.BigNumberish;
        nonce?: Nonce;
    }): Promise<Transaction> {
        if (!this.signer) {
            throw new Error(
                "ZKSync signer is required for sending zksync transactions."
            );
        }

        await this.setRequiredAccountIdFromServer("Transfer funds");

        const tokenId = await this.provider.tokenSet.resolveTokenId(
            transfer.token
        );
        const nonce =
            transfer.nonce != null
                ? await this.getNonce(transfer.nonce)
                : await this.getNonce();

        if (transfer.fee == null) {
            const fullFee = await this.provider.getTransactionFee(
                "Transfer",
                transfer.to,
                transfer.token
            );
            transfer.fee = fullFee.totalFee;
        }

        const transactionData = {
            accountId: this.accountId,
            from: this.address(),
            to: transfer.to,
            tokenId,
            amount: transfer.amount,
            fee: transfer.fee,
            nonce
        };

        const stringAmount = this.provider.tokenSet.formatToken(
            transfer.token,
            transfer.amount
        );
        const stringFee = this.provider.tokenSet.formatToken(
            transfer.token,
            transfer.fee
        );
        const stringToken = await this.provider.tokenSet.resolveTokenSymbol(
            transfer.token
        );
        const humanReadableTxInfo =
            `Transfer ${stringAmount} ${stringToken}\n` +
            `To: ${transfer.to.toLowerCase()}\n` +
            `Nonce: ${nonce}\n` +
            `Fee: ${stringFee} ${stringToken}\n` +
            `Account Id: ${this.accountId}`;

        const txMessageEthSignature = await this.getEthMessageSignature(
            humanReadableTxInfo
        );

        const signedTransferTransaction = this.signer.signSyncTransfer(
            transactionData
        );

        const transactionHash = await this.provider.submitTx(
            signedTransferTransaction,
            txMessageEthSignature
        );
        return new Transaction(
            signedTransferTransaction,
            transactionHash,
            this.provider
        );
    }

<<<<<<< HEAD
    async syncSignTransferFrom(transferFrom: {
        accountId: number,
        from: Address;
        to: Address;
        token: TokenLike;
        amount: utils.BigNumberish;
        fee: utils.BigNumberish;
        nonce: number;
    }): Promise<Signature> {
        if (!this.signer) {
            throw new Error(
                "ZKSync signer is required for sending zksync transactions."
            );
        }

        await this.setRequiredAccountIdFromServer("Transfer funds");

        const tokenId = await this.provider.tokenSet.resolveTokenId(transferFrom.token);

        // if (transferFrom.fee == null) {
        //     const fullFee = await this.provider.getTransactionFee(
        //         "TransferFrom",
        //         transferFrom.to,
        //         transferFrom.token
        //     );
        //     transferFrom.fee = fullFee.totalFee;
        // }

        const transactionData = {
            accountId: transferFrom.accountId,
            from: transferFrom.from,
            to: transferFrom.to,
            tokenId,
            amount: transferFrom.amount,
            fee: transferFrom.fee,
            nonce: transferFrom.nonce,
        };

        return this.signer.signSyncTransferFrom(transactionData);
    }

    async syncTransferFrom(transferFrom: {
        from: Address;
        to: Address;
=======
    async syncTransferFromOtherAccount(transferFrom: {
        from: Address;
>>>>>>> 86eb08b7
        token: TokenLike;
        amount: utils.BigNumberish;
        fee?: utils.BigNumberish;
        nonce?: Nonce;
        fromSignature: Signature,
    }): Promise<Transaction> {
        if (!this.signer) {
            throw new Error(
                "ZKSync signer is required for sending zksync transactions."
            );
        }

        await this.setRequiredAccountIdFromServer("Transfer funds");

        const tokenId = await this.provider.tokenSet.resolveTokenId(
            transferFrom.token
        );
        const nonce =
            transferFrom.nonce != null
                ? await this.getNonce(transferFrom.nonce)
                : await this.getNonce();

        if (transferFrom.fee == null) {
            const fullFee = await this.provider.getTransactionFee(
                "TransferFrom",
                transferFrom.from,
                transferFrom.token
            );
            transferFrom.fee = fullFee.totalFee;
        }

        const transactionData = {
            accountId: this.accountId,
            from: transferFrom.from,
            to: this.address(),
            tokenId,
            amount: transferFrom.amount,
            fee: transferFrom.fee,
            nonce
        };
        const toSignature = this.signer.signSyncTransferFrom(transactionData);

        const stringAmount = this.provider.tokenSet.formatToken(
            transferFrom.token,
            transferFrom.amount
        );
        const stringFee = this.provider.tokenSet.formatToken(
            transferFrom.token,
            transferFrom.fee
        );
        const stringToken = await this.provider.tokenSet.resolveTokenSymbol(
            transferFrom.token
        );
        const humanReadableTxInfo =
            `TransferFrom ${stringAmount} ${stringToken}\n` +
            `From: ${transferFrom.from.toLowerCase()}\n` +
            `To: ${this.address().toLowerCase()}\n` +
            `Nonce: ${nonce}\n` +
            `Fee: ${stringFee} ${stringToken}\n` +
            `Account Id: ${this.accountId}`;

        const txMessageEthSignature = await this.getEthMessageSignature(
            humanReadableTxInfo
        );

        const transferFromTx = {
            type: "TransferFrom",
            toAccountId: this.accountId,
            from: transferFrom.from,
            to: this.address(),
            token: tokenId,
            amount: utils.bigNumberify(transferFrom.amount).toString(),
            fee: utils.bigNumberify(transferFrom.fee).toString(),
            toNonce: nonce,
            fromSignature: transferFrom.fromSignature,
            toSignature,
        }

        const transactionHash = await this.provider.submitTx(transferFromTx, txMessageEthSignature);

        return new Transaction(
            transferFromTx,
            transactionHash,
            this.provider
        );
    }

    async withdrawFromSyncToEthereum(withdraw: {
        ethAddress: string;
        token: TokenLike;
        amount: utils.BigNumberish;
        fee?: utils.BigNumberish;
        nonce?: Nonce;
    }): Promise<Transaction> {
        if (!this.signer) {
            throw new Error(
                "ZKSync signer is required for sending zksync transactions."
            );
        }
        await this.setRequiredAccountIdFromServer("Withdraw funds");

        const tokenId = await this.provider.tokenSet.resolveTokenId(
            withdraw.token
        );
        const nonce =
            withdraw.nonce != null
                ? await this.getNonce(withdraw.nonce)
                : await this.getNonce();

        if (withdraw.fee == null) {
            const fullFee = await this.provider.getTransactionFee(
                "Withdraw",
                withdraw.ethAddress,
                withdraw.token
            );
            withdraw.fee = fullFee.totalFee;
        }

        const transactionData = {
            accountId: this.accountId,
            from: this.address(),
            ethAddress: withdraw.ethAddress,
            tokenId,
            amount: withdraw.amount,
            fee: withdraw.fee,
            nonce
        };

        const stringAmount = this.provider.tokenSet.formatToken(
            withdraw.token,
            withdraw.amount
        );
        const stringFee = this.provider.tokenSet.formatToken(
            withdraw.token,
            withdraw.fee
        );
        const stringToken = await this.provider.tokenSet.resolveTokenSymbol(
            withdraw.token
        );
        const humanReadableTxInfo =
            `Withdraw ${stringAmount} ${stringToken}\n` +
            `To: ${withdraw.ethAddress.toLowerCase()}\n` +
            `Nonce: ${nonce}\n` +
            `Fee: ${stringFee} ${stringToken}\n` +
            `Account Id: ${this.accountId}`;

        const txMessageEthSignature = await this.getEthMessageSignature(
            humanReadableTxInfo
        );

        const signedWithdrawTransaction = this.signer.signSyncWithdraw(
            transactionData
        );

        const submitResponse = await this.provider.submitTx(
            signedWithdrawTransaction,
            txMessageEthSignature
        );
        return new Transaction(
            signedWithdrawTransaction,
            submitResponse,
            this.provider
        );
    }

    async isSigningKeySet(): Promise<boolean> {
        if (!this.signer) {
            throw new Error(
                "ZKSync signer is required for current pubkey calculation."
            );
        }
        const currentPubKeyHash = await this.getCurrentPubKeyHash();
        const signerPubKeyHash = this.signer.pubKeyHash();
        return currentPubKeyHash === signerPubKeyHash;
    }

    async setSigningKey(
        nonce: Nonce = "committed",
        onchainAuth = false
    ): Promise<Transaction> {
        if (!this.signer) {
            throw new Error(
                "ZKSync signer is required for current pubkey calculation."
            );
        }

        const currentPubKeyHash = await this.getCurrentPubKeyHash();
        const newPubKeyHash = this.signer.pubKeyHash();

        if (currentPubKeyHash === newPubKeyHash) {
            throw new Error("Current signing key is already set");
        }

        await this.setRequiredAccountIdFromServer("Set Signing Key");

        const numNonce = await this.getNonce(nonce);

        const changePubKeyMessage = getChangePubkeyMessage(
            newPubKeyHash,
            numNonce,
            this.accountId
        );
        const ethSignature = onchainAuth
            ? null
            : (await this.getEthMessageSignature(changePubKeyMessage))
                  .signature;

        const txData: ChangePubKey = {
            type: "ChangePubKey",
            accountId: this.accountId,
            account: this.address(),
            newPkHash: this.signer.pubKeyHash(),
            nonce: numNonce,
            ethSignature
        };

        const transactionHash = await this.provider.submitTx(txData);
        return new Transaction(txData, transactionHash, this.provider);
    }

    async isOnchainAuthSigningKeySet(
        nonce: Nonce = "committed"
    ): Promise<boolean> {
        const mainZkSyncContract = new Contract(
            this.provider.contractAddress.mainContract,
            SYNC_MAIN_CONTRACT_INTERFACE,
            this.ethSigner
        );

        const numNonce = await this.getNonce(nonce);
        const onchainAuthFact = await mainZkSyncContract.authFacts(
            this.address(),
            numNonce
        );
        return (
            onchainAuthFact !==
            "0x0000000000000000000000000000000000000000000000000000000000000000"
        );
    }

    async onchainAuthSigningKey(
        nonce: Nonce = "committed",
        ethTxOptions?: ethers.providers.TransactionRequest
    ): Promise<ContractTransaction> {
        if (!this.signer) {
            throw new Error(
                "ZKSync signer is required for current pubkey calculation."
            );
        }

        const currentPubKeyHash = await this.getCurrentPubKeyHash();
        const newPubKeyHash = this.signer.pubKeyHash();

        if (currentPubKeyHash == newPubKeyHash) {
            throw new Error("Current PubKeyHash is the same as new");
        }

        const numNonce = await this.getNonce(nonce);

        const mainZkSyncContract = new Contract(
            this.provider.contractAddress.mainContract,
            SYNC_MAIN_CONTRACT_INTERFACE,
            this.ethSigner
        );

        const ethTransaction = await mainZkSyncContract.setAuthPubkeyHash(
            newPubKeyHash.replace("sync:", "0x"),
            numNonce,
            {
                gasLimit: utils.bigNumberify("200000"),
                ...ethTxOptions
            }
        );

        return ethTransaction;
    }

    async getCurrentPubKeyHash(): Promise<PubKeyHash> {
        return (await this.provider.getState(this.address())).committed
            .pubKeyHash;
    }

    async getNonce(nonce: Nonce = "committed"): Promise<number> {
        if (nonce == "committed") {
            return (await this.provider.getState(this.address())).committed
                .nonce;
        } else if (typeof nonce == "number") {
            return nonce;
        }
    }

    async getAccountId(): Promise<number | undefined> {
        return (await this.provider.getState(this.address())).id;
    }

    address(): Address {
        return this.cachedAddress;
    }

    async getAccountState(): Promise<AccountState> {
        return this.provider.getState(this.address());
    }

    async getBalance(
        token: TokenLike,
        type: "committed" | "verified" = "committed"
    ): Promise<utils.BigNumber> {
        const accountState = await this.getAccountState();
        const tokenSymbol = this.provider.tokenSet.resolveTokenSymbol(token);
        let balance;
        if (type === "committed") {
            balance = accountState.committed.balances[tokenSymbol] || "0";
        } else {
            balance = accountState.verified.balances[tokenSymbol] || "0";
        }
        return utils.bigNumberify(balance);
    }

    async getEthereumBalance(token: TokenLike): Promise<utils.BigNumber> {
        let balance: utils.BigNumber;
        if (isTokenETH(token)) {
            balance = await this.ethSigner.provider.getBalance(
                this.cachedAddress
            );
        } else {
            const erc20contract = new Contract(
                this.provider.tokenSet.resolveTokenAddress(token),
                IERC20_INTERFACE,
                this.ethSigner
            );
            balance = await erc20contract.balanceOf(this.cachedAddress);
        }
        return balance;
    }

    async isERC20DepositsApproved(token: TokenLike): Promise<boolean> {
        if (isTokenETH(token)) {
            throw Error("ETH token does not need approval.");
        }
        const tokenAddress = this.provider.tokenSet.resolveTokenAddress(token);
        const erc20contract = new Contract(
            tokenAddress,
            IERC20_INTERFACE,
            this.ethSigner
        );
        const currentAllowance = await erc20contract.allowance(
            this.address(),
            this.provider.contractAddress.mainContract
        );
        return utils.bigNumberify(currentAllowance).gte(ERC20_APPROVE_TRESHOLD);
    }

    async approveERC20TokenDeposits(
        token: TokenLike
    ): Promise<ContractTransaction> {
        if (isTokenETH(token)) {
            throw Error("ETH token does not need approval.");
        }
        const tokenAddress = this.provider.tokenSet.resolveTokenAddress(token);
        const erc20contract = new Contract(
            tokenAddress,
            IERC20_INTERFACE,
            this.ethSigner
        );

        return erc20contract.approve(
            this.provider.contractAddress.mainContract,
            MAX_ERC20_APPROVE_AMOUNT
        );
    }

    async depositToSyncFromEthereum(deposit: {
        depositTo: Address;
        token: TokenLike;
        amount: utils.BigNumberish;
        ethTxOptions?: ethers.providers.TransactionRequest;
        approveDepositAmountForERC20?: boolean;
    }): Promise<ETHOperation> {
        const gasPrice = await this.ethSigner.provider.getGasPrice();

        const ethProxy = new ETHProxy(
            this.ethSigner.provider,
            this.provider.contractAddress
        );

        const mainZkSyncContract = new Contract(
            this.provider.contractAddress.mainContract,
            SYNC_MAIN_CONTRACT_INTERFACE,
            this.ethSigner
        );

        let ethTransaction;

        if (isTokenETH(deposit.token)) {
            ethTransaction = await mainZkSyncContract.depositETH(
                deposit.depositTo,
                {
                    value: utils.bigNumberify(deposit.amount),
                    gasLimit: utils.bigNumberify("200000"),
                    gasPrice,
                    ...deposit.ethTxOptions
                }
            );
        } else {
            const tokenAddress = this.provider.tokenSet.resolveTokenAddress(
                deposit.token
            );
            // ERC20 token deposit
            const erc20contract = new Contract(
                tokenAddress,
                IERC20_INTERFACE,
                this.ethSigner
            );
            let nonce;
            if (deposit.approveDepositAmountForERC20) {
                const approveTx = await erc20contract.approve(
                    this.provider.contractAddress.mainContract,
                    deposit.amount
                );
                nonce = approveTx.nonce + 1;
            }
            const args = [
                tokenAddress,
                deposit.amount,
                deposit.depositTo,
                {
                    nonce,
                    gasPrice,
                    ...deposit.ethTxOptions
                } as ethers.providers.TransactionRequest
            ];

            // We set gas limit only if user does not set it using ethTxOptions.
            const txRequest = args[
                args.length - 1
            ] as ethers.providers.TransactionRequest;
            if (txRequest.gasLimit == null) {
                const gasEstimate = await mainZkSyncContract.estimate
                    .depositERC20(...args)
                    .then(
                        estimate => estimate,
                        _err => utils.bigNumberify("0")
                    );
                txRequest.gasLimit = gasEstimate.gte(ERC20_DEPOSIT_GAS_LIMIT)
                    ? gasEstimate
                    : ERC20_DEPOSIT_GAS_LIMIT;
                args[args.length - 1] = txRequest;
            }

            ethTransaction = await mainZkSyncContract.depositERC20(...args);
        }

        return new ETHOperation(ethTransaction, this.provider);
    }

    async emergencyWithdraw(withdraw: {
        token: TokenLike;
        accountId?: number;
        ethTxOptions?: ethers.providers.TransactionRequest;
    }): Promise<ETHOperation> {
        const gasPrice = await this.ethSigner.provider.getGasPrice();
        const ethProxy = new ETHProxy(
            this.ethSigner.provider,
            this.provider.contractAddress
        );

        let accountId;
        if (withdraw.accountId != null) {
            accountId = withdraw.accountId;
        } else if (this.accountId !== undefined) {
            accountId = this.accountId;
        } else {
            const accountState = await this.getAccountState();
            if (!accountState.id) {
                throw new Error(
                    "Can't resolve account id from the zkSync node"
                );
            }
            accountId = accountState.id;
        }

        const mainZkSyncContract = new Contract(
            ethProxy.contractAddress.mainContract,
            SYNC_MAIN_CONTRACT_INTERFACE,
            this.ethSigner
        );

        const tokenAddress = this.provider.tokenSet.resolveTokenAddress(
            withdraw.token
        );
        const ethTransaction = await mainZkSyncContract.fullExit(
            accountId,
            tokenAddress,
            {
                gasLimit: utils.bigNumberify("500000"),
                gasPrice,
                ...withdraw.ethTxOptions
            }
        );

        return new ETHOperation(ethTransaction, this.provider);
    }

    private async setRequiredAccountIdFromServer(actionName: string) {
        if (this.accountId === undefined) {
            const accountIdFromServer = await this.getAccountId();
            if (accountIdFromServer == null) {
                throw new Error(
                    `Failed to ${actionName}: Account does not exist in the zkSync network`
                );
            } else {
                this.accountId = accountIdFromServer;
            }
        }
    }
}

class ETHOperation {
    state: "Sent" | "Mined" | "Committed" | "Verified" | "Failed";
    error?: ZKSyncTxError;
    priorityOpId?: utils.BigNumber;

    constructor(
        public ethTx: ContractTransaction,
        public zkSyncProvider: Provider
    ) {
        this.state = "Sent";
    }

    async awaitEthereumTxCommit() {
        if (this.state != "Sent") return;

        const txReceipt = await this.ethTx.wait();
        for (const log of txReceipt.logs) {
            const priorityQueueLog = SYNC_MAIN_CONTRACT_INTERFACE.parseLog(log);
            if (priorityQueueLog && priorityQueueLog.values.serialId != null) {
                this.priorityOpId = priorityQueueLog.values.serialId;
            }
        }
        if (!this.priorityOpId) {
            throw new Error("Failed to parse tx logs");
        }

        this.state = "Mined";
        return txReceipt;
    }

    async awaitReceipt(): Promise<PriorityOperationReceipt> {
        this.throwErrorIfFailedState();

        await this.awaitEthereumTxCommit();
        if (this.state != "Mined") return;
        const receipt = await this.zkSyncProvider.notifyPriorityOp(
            this.priorityOpId.toNumber(),
            "COMMIT"
        );

        if (!receipt.executed) {
            this.setErrorState(
                new ZKSyncTxError("Priority operation failed", receipt)
            );
            this.throwErrorIfFailedState();
        }

        this.state = "Committed";
        return receipt;
    }

    async awaitVerifyReceipt(): Promise<PriorityOperationReceipt> {
        await this.awaitReceipt();
        if (this.state != "Committed") return;

        const receipt = await this.zkSyncProvider.notifyPriorityOp(
            this.priorityOpId.toNumber(),
            "VERIFY"
        );

        this.state = "Verified";

        return receipt;
    }

    private setErrorState(error: ZKSyncTxError) {
        this.state = "Failed";
        this.error = error;
    }

    private throwErrorIfFailedState() {
        if (this.state == "Failed") throw this.error;
    }
}

class Transaction {
    state: "Sent" | "Committed" | "Verified" | "Failed";
    error?: ZKSyncTxError;

    constructor(
        public txData,
        public txHash: string,
        public sidechainProvider: Provider
    ) {
        this.state = "Sent";
    }

    async awaitReceipt(): Promise<TransactionReceipt> {
        this.throwErrorIfFailedState();

        if (this.state !== "Sent") return;

        const receipt = await this.sidechainProvider.notifyTransaction(
            this.txHash,
            "COMMIT"
        );

        if (!receipt.success) {
            this.setErrorState(
                new ZKSyncTxError(
                    `zkSync transaction failed: ${receipt.failReason}`,
                    receipt
                )
            );
            this.throwErrorIfFailedState();
        }

        this.state = "Committed";
        return receipt;
    }

    async awaitVerifyReceipt(): Promise<TransactionReceipt> {
        await this.awaitReceipt();
        const receipt = await this.sidechainProvider.notifyTransaction(
            this.txHash,
            "VERIFY"
        );

        this.state = "Verified";
        return receipt;
    }

    private setErrorState(error: ZKSyncTxError) {
        this.state = "Failed";
        this.error = error;
    }

    private throwErrorIfFailedState() {
        if (this.state == "Failed") throw this.error;
    }
}<|MERGE_RESOLUTION|>--- conflicted
+++ resolved
@@ -200,55 +200,8 @@
         );
     }
 
-<<<<<<< HEAD
-    async syncSignTransferFrom(transferFrom: {
-        accountId: number,
-        from: Address;
-        to: Address;
-        token: TokenLike;
-        amount: utils.BigNumberish;
-        fee: utils.BigNumberish;
-        nonce: number;
-    }): Promise<Signature> {
-        if (!this.signer) {
-            throw new Error(
-                "ZKSync signer is required for sending zksync transactions."
-            );
-        }
-
-        await this.setRequiredAccountIdFromServer("Transfer funds");
-
-        const tokenId = await this.provider.tokenSet.resolveTokenId(transferFrom.token);
-
-        // if (transferFrom.fee == null) {
-        //     const fullFee = await this.provider.getTransactionFee(
-        //         "TransferFrom",
-        //         transferFrom.to,
-        //         transferFrom.token
-        //     );
-        //     transferFrom.fee = fullFee.totalFee;
-        // }
-
-        const transactionData = {
-            accountId: transferFrom.accountId,
-            from: transferFrom.from,
-            to: transferFrom.to,
-            tokenId,
-            amount: transferFrom.amount,
-            fee: transferFrom.fee,
-            nonce: transferFrom.nonce,
-        };
-
-        return this.signer.signSyncTransferFrom(transactionData);
-    }
-
-    async syncTransferFrom(transferFrom: {
-        from: Address;
-        to: Address;
-=======
     async syncTransferFromOtherAccount(transferFrom: {
         from: Address;
->>>>>>> 86eb08b7
         token: TokenLike;
         amount: utils.BigNumberish;
         fee?: utils.BigNumberish;
