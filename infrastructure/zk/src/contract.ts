import { Command } from 'commander';
import * as utils from './utils';
import * as env from './env';
import fs from 'fs';

import * as db from './db/db';
import * as run from './run/run';

export function prepareVerify() {
    const keyDir = process.env.CHAIN_CIRCUIT_KEY_DIR;
    const accountTreeDepth = process.env.CHAIN_CIRCUIT_ACCOUNT_TREE_DEPTH;
    const balanceTreeDepth = process.env.CHAIN_CIRCUIT_BALANCE_TREE_DEPTH;
    const source = `${keyDir}/account-${accountTreeDepth}_balance-${balanceTreeDepth}/KeysWithPlonkVerifier.sol`;
    const dest = 'contracts/contracts/KeysWithPlonkVerifier.sol';
    try {
        fs.copyFileSync(source, dest);
    } catch (err) {
        console.error('Please download the keys');
        throw err;
    }
}

export async function build() {
    await utils.confirmAction();
    prepareVerify();
<<<<<<< HEAD
=======
    await utils.spawn('yarn contracts gen-token-add-contract');
>>>>>>> 3c3dfc8f
    await utils.spawn('yarn contracts build');
}

export async function publish() {
    await utils.spawn('yarn contracts publish-sources');
}

export async function deploy() {
    await utils.confirmAction();
    console.log('Deploying contracts, results will be inserted into the db');
    await utils.spawn('yarn contracts deploy-no-build | tee deploy.log');
    const deployLog = fs.readFileSync('deploy.log').toString();
    const envVars = [
        'CONTRACTS_GOVERNANCE_TARGET_ADDR',
        'CONTRACTS_VERIFIER_TARGET_ADDR',
        'CONTRACTS_CONTRACT_TARGET_ADDR',
        'CONTRACTS_GOVERNANCE_ADDR',
        'CONTRACTS_CONTRACT_ADDR',
        'CONTRACTS_VERIFIER_ADDR',
        'CONTRACTS_UPGRADE_GATEKEEPER_ADDR',
        'CONTRACTS_DEPLOY_FACTORY_ADDR',
        'CONTRACTS_GENESIS_TX_HASH'
    ];
    let updatedContracts = '';
    for (const envVar of envVars) {
        const pattern = new RegExp(`${envVar}=.*`, 'g');
        const matches = deployLog.match(pattern);
        if (matches !== null) {
            const varContents = matches[0];
            env.modify(envVar, varContents);
            env.modify_contracts_toml(envVar, varContents);

            updatedContracts += `${varContents}\n`;
        }
    }

    // Write updated contract addresses and tx hashes to the separate file
    // Currently it's used by loadtest github action to update deployment configmap.
    fs.writeFileSync('deployed_contracts.log', updatedContracts);
}

export async function redeploy() {
    await deploy();
    await db.insert.contract();
    await run.governanceAddERC20('dev');
    await publish();
}

export const command = new Command('contract').description('contract management');

command.command('prepare-verify').description('initialize verification keys for contracts').action(prepareVerify);
command.command('redeploy').description('redeploy contracts and update addresses in the db').action(redeploy);
command.command('deploy').description('deploy contracts').action(deploy);
command.command('build').description('build contracts').action(build);
command.command('publish').description('publish contracts').action(publish);<|MERGE_RESOLUTION|>--- conflicted
+++ resolved
@@ -23,10 +23,7 @@
 export async function build() {
     await utils.confirmAction();
     prepareVerify();
-<<<<<<< HEAD
-=======
     await utils.spawn('yarn contracts gen-token-add-contract');
->>>>>>> 3c3dfc8f
     await utils.spawn('yarn contracts build');
 }
 
