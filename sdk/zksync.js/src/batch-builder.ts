import { BigNumber, BigNumberish, ethers } from 'ethers';
import {
    Address,
    TokenLike,
    Nonce,
    ChangePubKey,
    ChangePubKeyFee,
    SignedTransaction,
    TxEthSignature,
<<<<<<< HEAD
    ChangePubkeyTypes
} from './types';
import { MAX_TIMESTAMP } from './utils';
=======
    ZkSyncVersion
} from './types';
import { getChangePubkeyMessage, serializeTx } from './utils';
>>>>>>> ebad3e54
import { Wallet } from './wallet';

/**
 * Used by `BatchBuilder` to store transactions until the `build()` call.
 */
interface InternalTx {
    type: 'Withdraw' | 'Transfer' | 'ChangePubKey' | 'ForcedExit';
    tx: any;
    feeType: 'Withdraw' | 'Transfer' | 'FastWithdraw' | ChangePubKeyFee;
    address: Address;
    token: TokenLike;
}

/**
 * Provides iterface for constructing batches of transactions.
 */
export class BatchBuilder {
<<<<<<< HEAD
    private constructor(private wallet: Wallet, private nonce: Nonce, private txs: InternalTx[] = []) {}
=======
    private changePubKeyTx: ChangePubKey = null;
    private changePubKeyOnChain: boolean = null;

    private constructor(
        private wallet: Wallet,
        private nonce: Nonce,
        private txs: InternalTx[] = [],
        public zkSyncVersion: ZkSyncVersion
    ) {}
>>>>>>> ebad3e54

    static fromWallet(wallet: Wallet, nonce?: Nonce, version?: ZkSyncVersion): BatchBuilder {
        if (version == null) {
            version = 'contracts-3';
        }
        const batchBuilder = new BatchBuilder(wallet, nonce, [], version);
        return batchBuilder;
    }

    /**
     * Construct the batch from the given transactions.
     * Returs it with the corresponding Ethereum signature and total fee.
     * @param feeToken If provided, the fee for the whole batch will be obtained from the server in this token.
     * Possibly creates phantom transfer.
     */
    async build(
        feeToken?: TokenLike
    ): Promise<{ txs: SignedTransaction[]; signature: TxEthSignature; totalFee: BigNumber }> {
        if (this.txs.length == 0) {
            throw new Error('Transaction batch cannot be empty');
        }
        if (feeToken != undefined) {
            await this.setFeeToken(feeToken);
        }
        const totalFee = this.txs
            .map((tx) => tx.tx.fee)
            .reduce((sum: BigNumber, current: BigNumber) => sum.add(current), BigNumber.from(0));
        const { txs, message } = await this.processTransactions();

        let signature = await this.wallet.getEthMessageSignature(message);

        return {
            txs,
            signature,
            totalFee
        };
    }

    private async setFeeToken(feeToken: TokenLike) {
        // If user specified a token he wants to pay with, we expect all fees to be zero.
        if (this.txs.find((tx) => !BigNumber.from(tx.tx.fee).isZero()) != undefined) {
            throw new Error('Fees are expected to be zero');
        }
        let txWithFeeToken = this.txs.find((tx) => tx.token == feeToken);
        // If there's no transaction with the given token, create dummy transfer.
        if (txWithFeeToken == undefined) {
            this.addTransfer({
                to: this.wallet.address(),
                token: feeToken,
                amount: 0
            });
            txWithFeeToken = this.txs[this.txs.length - 1];
        }
        const txTypes = this.txs.map((tx) => tx.feeType);
        const addresses = this.txs.map((tx) => tx.address);

        txWithFeeToken.tx.fee = await this.wallet.provider.getTransactionsBatchFee(txTypes, addresses, feeToken);
    }

    addWithdraw(withdraw: {
        ethAddress: string;
        token: TokenLike;
        amount: BigNumberish;
        fee?: BigNumberish;
        fastProcessing?: boolean;
        validFrom?: number;
        validUntil?: number;
    }): BatchBuilder {
        const _withdraw = {
            ethAddress: withdraw.ethAddress,
            token: withdraw.token,
            amount: withdraw.amount,
            fee: withdraw.fee || 0,
            nonce: null,
            validFrom: withdraw.validFrom || 0,
            validUntil: withdraw.validUntil || MAX_TIMESTAMP
        };
        const feeType = withdraw.fastProcessing === true ? 'FastWithdraw' : 'Withdraw';
        this.txs.push({
            type: 'Withdraw',
            tx: _withdraw,
            feeType: feeType,
            address: _withdraw.ethAddress,
            token: _withdraw.token
        });
        return this;
    }

    addTransfer(transfer: {
        to: Address;
        token: TokenLike;
        amount: BigNumberish;
        fee?: BigNumberish;
        validFrom?: number;
        validUntil?: number;
    }): BatchBuilder {
        const _transfer = {
            to: transfer.to,
            token: transfer.token,
            amount: transfer.amount,
            fee: transfer.fee || 0,
            nonce: null,
            validFrom: transfer.validFrom || 0,
            validUntil: transfer.validUntil || MAX_TIMESTAMP
        };
        this.txs.push({
            type: 'Transfer',
            tx: _transfer,
            feeType: 'Transfer',
            address: _transfer.to,
            token: _transfer.token
        });
        return this;
    }

    addChangePubKey(changePubKey: {
        feeToken: TokenLike;
        ethAuthType: ChangePubkeyTypes;
        fee?: BigNumberish;
        validFrom?: number;
        validUntil?: number;
    }): BatchBuilder {
        const fee = changePubKey.fee != undefined ? changePubKey.fee : 0;
        const _changePubKey = {
            feeToken: changePubKey.feeToken,
            fee: fee,
            nonce: null,
            ethAuthType: changePubKey.ethAuthType,
            validFrom: changePubKey.validFrom || 0,
            validUntil: changePubKey.validUntil || MAX_TIMESTAMP,
            pubKeyHash: null
        };
        const feeType = {
            ChangePubKey: {
                onchainPubkeyAuth: changePubKey.ethAuthType === 'Onchain'
            }
        };
        this.txs.push({
            type: 'ChangePubKey',
            tx: _changePubKey,
            feeType: feeType,
            address: this.wallet.address(),
            token: _changePubKey.feeToken
        });
        return this;
    }

    addForcedExit(forcedExit: {
        target: Address;
        token: TokenLike;
        fee?: BigNumberish;
        validFrom?: number;
        validUntil?: number;
    }): BatchBuilder {
        const fee = forcedExit.fee != undefined ? forcedExit.fee : 0;
        const _forcedExit = {
            target: forcedExit.target,
            token: forcedExit.token,
            fee: fee,
            nonce: null,
            validFrom: forcedExit.validFrom || 0,
            validUntil: forcedExit.validUntil || MAX_TIMESTAMP
        };
        this.txs.push({
            type: 'ForcedExit',
            tx: _forcedExit,
            feeType: 'Withdraw',
            address: _forcedExit.target,
            token: _forcedExit.token
        });
        return this;
    }

    /**
     * Sets transactions nonces, assembles the batch and constructs the message to be signed by user.
     */
    private async processTransactions(): Promise<{ txs: SignedTransaction[]; message: string }> {
        const processedTxs: SignedTransaction[] = [];
        let messages: string[] = [];
        let nonce: number = await this.wallet.getNonce(this.nonce);
        const batchNonce = nonce;
        for (const tx of this.txs) {
            tx.tx.nonce = nonce++;
            switch (tx.type) {
                case 'Withdraw':
                    messages.push(this.wallet.getWithdrawEthMessagePart(tx.tx));
                    const withdraw = { tx: await this.wallet.getWithdrawFromSyncToEthereum(tx.tx) };
<<<<<<< HEAD
=======
                    _bytes.push(serializeTx(withdraw.tx, this.zkSyncVersion));
>>>>>>> ebad3e54
                    processedTxs.push(withdraw);
                    break;
                case 'Transfer':
                    messages.push(this.wallet.getTransferEthMessagePart(tx.tx));
                    const transfer = { tx: await this.wallet.getTransfer(tx.tx) };
<<<<<<< HEAD
                    processedTxs.push(transfer);
                    break;
                case 'ChangePubKey':
                    const changePubKey = await this.wallet.signSetSigningKey(tx.tx);
                    tx.tx.pubKeyHash = (changePubKey.tx as ChangePubKey).newPkHash;
                    messages.push(this.wallet.getChangePubKeyEthMessagePart(tx.tx));
=======
                    _bytes.push(serializeTx(transfer.tx, this.zkSyncVersion));
                    processedTxs.push(transfer);
                    break;
                case 'ChangePubKey':
                    const changePubKey = { tx: await this.wallet.getChangePubKey(tx.tx) };
                    const currentPubKeyHash = await this.wallet.getCurrentPubKeyHash();
                    if (currentPubKeyHash === changePubKey.tx.newPkHash) {
                        throw new Error('Current signing key is already set');
                    }
                    // We will sign it if necessary and store the batch hash.
                    this.changePubKeyTx = changePubKey.tx;
                    _bytes.push(serializeTx(changePubKey.tx, this.zkSyncVersion));
>>>>>>> ebad3e54
                    processedTxs.push(changePubKey);
                    break;
                case 'ForcedExit':
                    const forcedExit = { tx: await this.wallet.getForcedExit(tx.tx) };
<<<<<<< HEAD
=======
                    _bytes.push(serializeTx(forcedExit.tx, this.zkSyncVersion));
>>>>>>> ebad3e54
                    processedTxs.push(forcedExit);
                    break;
            }
        }
        messages.push(`Nonce: ${batchNonce}`);
        return {
            txs: processedTxs,
            message: messages.filter((part) => part.length != 0).join('\n')
        };
    }
}<|MERGE_RESOLUTION|>--- conflicted
+++ resolved
@@ -7,15 +7,9 @@
     ChangePubKeyFee,
     SignedTransaction,
     TxEthSignature,
-<<<<<<< HEAD
-    ChangePubkeyTypes
+    ChangePubkeyTypes,
 } from './types';
 import { MAX_TIMESTAMP } from './utils';
-=======
-    ZkSyncVersion
-} from './types';
-import { getChangePubkeyMessage, serializeTx } from './utils';
->>>>>>> ebad3e54
 import { Wallet } from './wallet';
 
 /**
@@ -33,25 +27,10 @@
  * Provides iterface for constructing batches of transactions.
  */
 export class BatchBuilder {
-<<<<<<< HEAD
     private constructor(private wallet: Wallet, private nonce: Nonce, private txs: InternalTx[] = []) {}
-=======
-    private changePubKeyTx: ChangePubKey = null;
-    private changePubKeyOnChain: boolean = null;
-
-    private constructor(
-        private wallet: Wallet,
-        private nonce: Nonce,
-        private txs: InternalTx[] = [],
-        public zkSyncVersion: ZkSyncVersion
-    ) {}
->>>>>>> ebad3e54
-
-    static fromWallet(wallet: Wallet, nonce?: Nonce, version?: ZkSyncVersion): BatchBuilder {
-        if (version == null) {
-            version = 'contracts-3';
-        }
-        const batchBuilder = new BatchBuilder(wallet, nonce, [], version);
+
+    static fromWallet(wallet: Wallet, nonce?: Nonce): BatchBuilder {
+        const batchBuilder = new BatchBuilder(wallet, nonce, []);
         return batchBuilder;
     }
 
@@ -233,44 +212,21 @@
                 case 'Withdraw':
                     messages.push(this.wallet.getWithdrawEthMessagePart(tx.tx));
                     const withdraw = { tx: await this.wallet.getWithdrawFromSyncToEthereum(tx.tx) };
-<<<<<<< HEAD
-=======
-                    _bytes.push(serializeTx(withdraw.tx, this.zkSyncVersion));
->>>>>>> ebad3e54
                     processedTxs.push(withdraw);
                     break;
                 case 'Transfer':
                     messages.push(this.wallet.getTransferEthMessagePart(tx.tx));
                     const transfer = { tx: await this.wallet.getTransfer(tx.tx) };
-<<<<<<< HEAD
                     processedTxs.push(transfer);
                     break;
                 case 'ChangePubKey':
                     const changePubKey = await this.wallet.signSetSigningKey(tx.tx);
                     tx.tx.pubKeyHash = (changePubKey.tx as ChangePubKey).newPkHash;
                     messages.push(this.wallet.getChangePubKeyEthMessagePart(tx.tx));
-=======
-                    _bytes.push(serializeTx(transfer.tx, this.zkSyncVersion));
-                    processedTxs.push(transfer);
-                    break;
-                case 'ChangePubKey':
-                    const changePubKey = { tx: await this.wallet.getChangePubKey(tx.tx) };
-                    const currentPubKeyHash = await this.wallet.getCurrentPubKeyHash();
-                    if (currentPubKeyHash === changePubKey.tx.newPkHash) {
-                        throw new Error('Current signing key is already set');
-                    }
-                    // We will sign it if necessary and store the batch hash.
-                    this.changePubKeyTx = changePubKey.tx;
-                    _bytes.push(serializeTx(changePubKey.tx, this.zkSyncVersion));
->>>>>>> ebad3e54
                     processedTxs.push(changePubKey);
                     break;
                 case 'ForcedExit':
                     const forcedExit = { tx: await this.wallet.getForcedExit(tx.tx) };
-<<<<<<< HEAD
-=======
-                    _bytes.push(serializeTx(forcedExit.tx, this.zkSyncVersion));
->>>>>>> ebad3e54
                     processedTxs.push(forcedExit);
                     break;
             }
