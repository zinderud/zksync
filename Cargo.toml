[workspace]
members = [
<<<<<<< HEAD
    "src/data_restore",
=======
    "src/key_generator",
>>>>>>> 8a4aee9a
    "src/merkle_tree",
    "src/eth_client",
    "src/models",
    "src/plasma",
    "src/prover",
    "src/sandbox",
    "src/server",
    "src/storage",
    "src/circuit",
]<|MERGE_RESOLUTION|>--- conflicted
+++ resolved
@@ -1,10 +1,7 @@
 [workspace]
 members = [
-<<<<<<< HEAD
     "src/data_restore",
-=======
     "src/key_generator",
->>>>>>> 8a4aee9a
     "src/merkle_tree",
     "src/eth_client",
     "src/models",
