use crate::account::AccountContent;
use crate::account::AccountWitness;
use crate::allocated_structures::*;
use crate::element::{CircuitElement, CircuitPubkey};
use crate::operation::Operation;
use crate::utils::{allocate_audit_path, allocate_sum, pack_bits_to_element};
use bellman::{Circuit, ConstraintSystem, SynthesisError};
use ff::{Field, PrimeField, PrimeFieldRepr};
use franklin_crypto::circuit::baby_eddsa::EddsaSignature;
use franklin_crypto::circuit::boolean::Boolean;
use franklin_crypto::circuit::ecc;
use franklin_crypto::circuit::sha256;

use franklin_crypto::circuit::expression::Expression;
use franklin_crypto::circuit::num::AllocatedNum;
use franklin_crypto::circuit::pedersen_hash;
use franklin_crypto::circuit::polynomial_lookup::{do_the_lookup, generate_powers};
use franklin_crypto::circuit::Assignment;
use franklin_crypto::jubjub::{FixedGenerators, JubjubEngine, JubjubParams};
use models::circuit::account::CircuitAccount;
use models::params as franklin_constants;

const DIFFERENT_TRANSACTIONS_TYPE_NUMBER: usize = 6;
#[derive(Clone)]
pub struct FranklinCircuit<'a, E: JubjubEngine> {
    pub params: &'a E::Params,
    pub operation_batch_size: usize,
    /// The old root of the tree
    pub old_root: Option<E::Fr>,

    /// The new root of the tree
    pub new_root: Option<E::Fr>,
    pub block_number: Option<E::Fr>,
    pub validator_address: Option<E::Fr>,

    pub pub_data_commitment: Option<E::Fr>,
    pub operations: Vec<Operation<E>>,

    pub validator_balances: Vec<Option<E::Fr>>,
    pub validator_audit_path: Vec<Option<E::Fr>>,
    pub validator_account: AccountWitness<E>,
}

struct PreviousData<E: JubjubEngine> {
    op_data: AllocatedOperationData<E>,
}

// Implementation of our circuit:
impl<'a, E: JubjubEngine> Circuit<E> for FranklinCircuit<'a, E> {
    fn synthesize<CS: ConstraintSystem<E>>(self, cs: &mut CS) -> Result<(), SynthesisError> {
        //this is needed for technical purposes and convenience only
        let zero = AllocatedNum::alloc(cs.namespace(|| "zero"), || Ok(E::Fr::zero()))?;
        zero.assert_zero(cs.namespace(|| "zero==0"))?;

        // we only need this for consistency of first operation
        let zero_circuit_element = CircuitElement::from_number(
            cs.namespace(|| "zero_circuit_element"),
            zero.clone(),
            franklin_constants::FR_BIT_WIDTH,
        )?;
        let mut prev = PreviousData {
            op_data: AllocatedOperationData {
                ethereum_key: zero_circuit_element.clone(),
                new_pubkey_hash: zero_circuit_element.clone(),
                signer_pubkey: CircuitPubkey::from_xy(
                    cs.namespace(|| "dummy signer_pubkey"),
                    zero.clone(),
                    zero.clone(),
                    &self.params,
                )?,
                amount_packed: zero_circuit_element.clone(),
                full_amount: zero_circuit_element.clone(),
                fee_packed: zero_circuit_element.clone(),
                fee: zero_circuit_element.clone(),
<<<<<<< HEAD
                amount_unpacked: zero_circuit_element.clone(),
                sig_msg: zero_circuit_element.clone(),
=======
                amount: zero_circuit_element.clone(),
                first_sig_msg: zero_circuit_element.clone(),
                second_sig_msg: zero_circuit_element.clone(),
>>>>>>> edc5aa6e
                a: zero_circuit_element.clone(),
                b: zero_circuit_element.clone(),
            },
        };
        // this is only public input to our circuit
        let public_data_commitment =
            AllocatedNum::alloc(cs.namespace(|| "public_data_commitment"), || {
                self.pub_data_commitment.grab()
            })?;
        public_data_commitment.inputize(cs.namespace(|| "inputize pub_data"))?;

        let validator_address_padded =
            CircuitElement::from_fe_padded(cs.namespace(|| "validator_address"), || {
                self.validator_address.grab()
            })?;
        let mut validator_address = validator_address_padded.get_bits_le();
        validator_address.truncate(franklin_constants::ACCOUNT_ID_BIT_WIDTH);

        let mut validator_balances = allocate_audit_path(
            cs.namespace(|| "validator_balances"),
            &self.validator_balances,
        )?;
        assert_eq!(
            validator_balances.len(),
            (1 << franklin_constants::BALANCE_TREE_DEPTH) as usize
        );

        let validator_audit_path = allocate_audit_path(
            cs.namespace(|| "validator_audit_path"),
            &self.validator_audit_path,
        )?;
        assert_eq!(
            validator_audit_path.len(),
            franklin_constants::ACCOUNT_TREE_DEPTH as usize
        );

        let validator_account = AccountContent::from_witness(
            cs.namespace(|| "validator account"),
            &self.validator_account,
        )?;
        let mut rolling_root =
            AllocatedNum::alloc(cs.namespace(|| "rolling_root"), || self.old_root.grab())?;

        let old_root =
            CircuitElement::from_number_padded(cs.namespace(|| "old_root"), rolling_root.clone())?;
        // first chunk of block should always have number 0
        let mut next_chunk_number = zero.clone();

        // declare vector of fees, that will be collected during block processing
        let mut fees = vec![];
        let fees_len = 1 << franklin_constants::BALANCE_TREE_DEPTH;
        for _ in 0..fees_len {
            fees.push(zero.clone());
        }
        // vector of pub_data_bits that will be aggregated during block processing
        let mut block_pub_data_bits = vec![];

        let mut allocated_chunk_data: AllocatedChunkData<E> = AllocatedChunkData {
            is_chunk_last: Boolean::constant(false),
            chunk_number: zero.clone(),
            tx_type: zero_circuit_element,
        };
        for (i, operation) in self.operations.iter().enumerate() {
            println!("operation number {} processing started \n", i);
            let cs = &mut cs.namespace(|| format!("chunk number {}", i));

            let (next_chunk, chunk_data) = self.verify_correct_chunking(
                &operation,
                &next_chunk_number,
                cs.namespace(|| "verify_correct_chunking"),
            )?;

            allocated_chunk_data = chunk_data;
            next_chunk_number = next_chunk;
            let operation_pub_data_chunk = CircuitElement::from_fe_strict(
                cs.namespace(|| "operation_pub_data_chunk"),
                || operation.clone().pubdata_chunk.grab(),
                franklin_constants::CHUNK_BIT_WIDTH,
            )?;
            block_pub_data_bits.extend(operation_pub_data_chunk.get_bits_le());

            let lhs =
                AllocatedOperationBranch::from_witness(cs.namespace(|| "lhs"), &operation.lhs)?;
            let rhs =
                AllocatedOperationBranch::from_witness(cs.namespace(|| "rhs"), &operation.rhs)?;
            let mut current_branch = self.select_branch(
                cs.namespace(|| "select appropriate branch"),
                &lhs,
                &rhs,
                operation,
                &allocated_chunk_data,
            )?;
            // calculate root for given account data
            let (state_root, is_account_empty, subtree_root) = self
                .check_account_data(cs.namespace(|| "calculate account root"), &current_branch)?;

            // ensure root hash of state before applying operation is correct
            cs.enforce(
                || "root state before applying operation is valid",
                |lc| lc + state_root.get_variable(),
                |lc| lc + CS::one(),
                |lc| lc + rolling_root.get_variable(),
            );
            self.execute_op(
                cs.namespace(|| "execute_op"),
                &mut current_branch,
                &lhs,
                &rhs,
                &operation,
                &allocated_chunk_data,
                &is_account_empty,
                &operation_pub_data_chunk.get_number(),
                &subtree_root,
                &mut fees,
                &mut prev,
            )?;
            let (new_state_root, _, _) = self.check_account_data(
                cs.namespace(|| "calculate new account root"),
                &current_branch,
            )?;
            let operation_new_root =
                AllocatedNum::alloc(cs.namespace(|| "op_new_root"), || operation.new_root.grab())?;

            // ensure that root hash of the state is correct after applying operation
            cs.enforce(
                || "new root is correct",
                |lc| lc + new_state_root.get_variable(),
                |lc| lc + CS::one(),
                |lc| lc + operation_new_root.get_variable(),
            );
            rolling_root = new_state_root;
        }

        cs.enforce(
            || "ensure op_data correct",
            |_| {
                allocated_chunk_data
                    .is_chunk_last
                    .lc(CS::one(), E::Fr::one())
            },
            |lc| lc + CS::one(),
            |lc| lc + CS::one(),
        );

        // calculate operator's balance_tree root hash from whole tree representation
        let old_operator_balance_root = calculate_root_from_full_representation_fees(
            cs.namespace(|| "calculate_root_from_full_representation_fees before"),
            &validator_balances,
            self.params,
        )?;

        let mut operator_account_data = vec![];
        let mut old_operator_balance_root_bits = old_operator_balance_root
            .into_bits_le(cs.namespace(|| "old_operator_balance_root_bits"))?;
        old_operator_balance_root_bits.resize(
            franklin_constants::FR_BIT_WIDTH_PADDED,
            Boolean::constant(false),
        );
        operator_account_data.extend(validator_account.nonce.get_bits_le());
        operator_account_data.extend(validator_account.pub_key_hash.get_bits_le());
        operator_account_data.extend(old_operator_balance_root_bits);

        let root_from_operator = allocate_merkle_root(
            cs.namespace(|| "root from operator_account"),
            &operator_account_data,
            &validator_address,
            &validator_audit_path,
            self.params,
        )?;

        // ensure that this operator leaf is correct for our tree state
        cs.enforce(
            || "root before applying fees is correct",
            |lc| lc + root_from_operator.get_variable(),
            |lc| lc + CS::one(),
            |lc| lc + rolling_root.get_variable(),
        );

        //apply fees to operator balances
        for i in 0..fees_len {
            validator_balances[i] = allocate_sum(
                cs.namespace(|| format!("validator balance number i {}", i)),
                &validator_balances[i],
                &fees[i],
            )?;
        }

        // calculate operator's balance_tree root from all leafs
        let new_operator_balance_root = calculate_root_from_full_representation_fees(
            cs.namespace(|| "calculate_root_from_full_representation_fees after"),
            &validator_balances,
            self.params,
        )?;

        let mut operator_account_data = vec![];
        let mut new_operator_balance_root_bits = new_operator_balance_root
            .into_bits_le(cs.namespace(|| "new_operator_balance_root_bits"))?;
        new_operator_balance_root_bits.resize(
            franklin_constants::FR_BIT_WIDTH_PADDED,
            Boolean::constant(false),
        );

        operator_account_data.extend(validator_account.nonce.get_bits_le());
        operator_account_data.extend(validator_account.pub_key_hash.get_bits_le());
        operator_account_data.extend(new_operator_balance_root_bits);

        let root_from_operator_after_fees = allocate_merkle_root(
            cs.namespace(|| "root from operator_account after fees"),
            &operator_account_data,
            &validator_address,
            &validator_audit_path,
            self.params,
        )?;

        let final_root = CircuitElement::from_number_padded(
            cs.namespace(|| "final_root"),
            root_from_operator_after_fees.clone(),
        )?;
        {
            // Now it's time to pack the initial SHA256 hash due to Ethereum BE encoding
            // and start rolling the hash

            let mut initial_hash_data: Vec<Boolean> = vec![];

            let block_number =
                CircuitElement::from_fe_padded(cs.namespace(|| "block_number"), || {
                    self.block_number.grab()
                })?;

            initial_hash_data.extend(block_number.get_bits_be());

            initial_hash_data.extend(validator_address_padded.get_bits_be());

            assert_eq!(initial_hash_data.len(), 512);

            let mut hash_block = sha256::sha256(
                cs.namespace(|| "initial rolling sha256"),
                &initial_hash_data,
            )?;

            let mut pack_bits = vec![];
            pack_bits.extend(hash_block);
            pack_bits.extend(old_root.get_bits_be());

            hash_block = sha256::sha256(cs.namespace(|| "hash old_root"), &pack_bits)?;

            let mut pack_bits = vec![];
            pack_bits.extend(hash_block);
            pack_bits.extend(final_root.get_bits_be());

            hash_block = sha256::sha256(cs.namespace(|| "hash with new_root"), &pack_bits)?;

            let mut pack_bits = vec![];
            pack_bits.extend(hash_block);
            pack_bits.extend(block_pub_data_bits.into_iter());

            hash_block = sha256::sha256(cs.namespace(|| "final hash public"), &pack_bits)?;

            // // now pack and enforce equality to the input

            hash_block.reverse();
            hash_block.truncate(E::Fr::CAPACITY as usize);

            let final_hash = pack_bits_to_element(cs.namespace(|| "final_hash"), &hash_block)?;
            cs.enforce(
                || "enforce external data hash equality",
                |lc| lc + public_data_commitment.get_variable(),
                |lc| lc + CS::one(),
                |lc| lc + final_hash.get_variable(),
            );
        }
        Ok(())
    }
}
impl<'a, E: JubjubEngine> FranklinCircuit<'a, E> {
    fn verify_correct_chunking<CS: ConstraintSystem<E>>(
        &self,
        op: &Operation<E>,
        next_chunk_number: &AllocatedNum<E>,
        mut cs: CS,
    ) -> Result<(AllocatedNum<E>, AllocatedChunkData<E>), SynthesisError> {
        let tx_type = CircuitElement::from_fe_strict(
            cs.namespace(|| "tx_type"),
            || op.tx_type.grab(),
            franklin_constants::TX_TYPE_BIT_WIDTH,
        )?;

        let max_chunks_powers = generate_powers(
            cs.namespace(|| "generate powers of max chunks"),
            &tx_type.get_number(),
            DIFFERENT_TRANSACTIONS_TYPE_NUMBER,
        )?;

        let max_chunks_last_coeffs = generate_maxchunk_polynomial::<E>();

        let max_chunk = do_the_lookup(
            cs.namespace(|| "max_chunk"),
            &max_chunks_last_coeffs,
            &max_chunks_powers,
        )?;
        let operation_chunk_number =
            AllocatedNum::alloc(cs.namespace(|| "operation_chunk_number"), || {
                op.chunk.grab()
            })?;

        cs.enforce(
            || "correct_sequence",
            |lc| {
                lc + operation_chunk_number.clone().get_variable()
                    - next_chunk_number.get_variable()
            },
            |lc| lc + CS::one(),
            |lc| lc,
        );
        let is_chunk_last = Boolean::from(Expression::equals(
            cs.namespace(|| "is_chunk_last"),
            &operation_chunk_number,
            &max_chunk,
        )?);

        let subseq_chunk = Expression::from(&operation_chunk_number) + Expression::u64::<CS>(1);

        let next_chunk_number = Expression::conditionally_select(
            cs.namespace(|| "determine next_chunk_number"),
            Expression::constant::<CS>(E::Fr::zero()),
            subseq_chunk,
            &is_chunk_last,
        )?;

        Ok((
            next_chunk_number,
            AllocatedChunkData {
                chunk_number: operation_chunk_number,
                is_chunk_last,
                tx_type,
            },
        ))
    }

    fn select_branch<CS: ConstraintSystem<E>>(
        &self,
        mut cs: CS,
        first: &AllocatedOperationBranch<E>,
        second: &AllocatedOperationBranch<E>,
        _op: &Operation<E>,
        chunk_data: &AllocatedChunkData<E>,
    ) -> Result<AllocatedOperationBranch<E>, SynthesisError> {
        let deposit_tx_type = Expression::u64::<CS>(1);
        let left_side = Expression::constant::<CS>(E::Fr::zero());

        let cur_side = Expression::select_ifeq(
            cs.namespace(|| "select corresponding branch"),
            &chunk_data.tx_type.get_number(),
            deposit_tx_type,
            left_side.clone(),
            &chunk_data.chunk_number,
        )?;

        let is_left = Boolean::from(Expression::equals(
            cs.namespace(|| "is_left"),
            left_side.clone(),
            &cur_side,
        )?);
        Ok(AllocatedOperationBranch {
            account: AccountContent {
                nonce: CircuitElement::conditionally_select(
                    cs.namespace(|| "chosen_nonce"),
                    &first.account.nonce,
                    &second.account.nonce,
                    &is_left,
                )?,
                pub_key_hash: CircuitElement::conditionally_select(
                    cs.namespace(|| "chosen pubkey"),
                    &first.account.pub_key_hash,
                    &second.account.pub_key_hash,
                    &is_left,
                )?,
            },
            account_audit_path: select_vec_ifeq(
                cs.namespace(|| "account_audit_path"),
                left_side.clone(),
                &cur_side,
                &first.account_audit_path,
                &second.account_audit_path,
            )?,
            account_address: CircuitElement::conditionally_select(
                cs.namespace(|| "chosen account_address"),
                &first.account_address,
                &second.account_address,
                &is_left,
            )?,
            balance: CircuitElement::conditionally_select(
                cs.namespace(|| "chosen balance"),
                &first.balance,
                &second.balance,
                &is_left,
            )?,
            balance_audit_path: select_vec_ifeq(
                cs.namespace(|| "balance_audit_path"),
                left_side,
                &cur_side,
                &first.balance_audit_path,
                &second.balance_audit_path,
            )?,
            token: CircuitElement::conditionally_select(
                cs.namespace(|| "chosen token"),
                &first.token,
                &second.token,
                &is_left,
            )?,
        })
    }

    fn check_account_data<CS: ConstraintSystem<E>>(
        &self,
        mut cs: CS,
        cur: &AllocatedOperationBranch<E>,
    ) -> Result<(AllocatedNum<E>, Boolean, CircuitElement<E>), SynthesisError> {
        //first we prove calculate root of the subtree to obtain account_leaf_data:
        let (cur_account_leaf_bits, is_account_empty, subtree_root) = self
            .allocate_account_leaf_bits(
                cs.namespace(|| "allocate current_account_leaf_hash"),
                cur,
            )?;
        Ok((
            allocate_merkle_root(
                cs.namespace(|| "account_merkle_root"),
                &cur_account_leaf_bits,
                &cur.account_address.get_bits_le(),
                &cur.account_audit_path,
                self.params,
            )?,
            is_account_empty,
            subtree_root,
        ))
    }

    fn execute_op<CS: ConstraintSystem<E>>(
        &self,
        mut cs: CS,
        mut cur: &mut AllocatedOperationBranch<E>,
        lhs: &AllocatedOperationBranch<E>,
        rhs: &AllocatedOperationBranch<E>,
        op: &Operation<E>,
        chunk_data: &AllocatedChunkData<E>,
        is_account_empty: &Boolean,
        ext_pubdata_chunk: &AllocatedNum<E>,
        subtree_root: &CircuitElement<E>,
        fees: &mut [AllocatedNum<E>],
        prev: &mut PreviousData<E>,
    ) -> Result<(), SynthesisError> {
        cs.enforce(
            || "left and right tokens are equal",
            |lc| lc + lhs.token.get_number().get_variable(),
            |lc| lc + CS::one(),
            |lc| lc + rhs.token.get_number().get_variable(),
        );
        let public_generator = self
            .params
            .generator(FixedGenerators::SpendingKeyGenerator)
            .clone();
        let generator = ecc::EdwardsPoint::witness(
            cs.namespace(|| "allocate public generator"),
            Some(public_generator),
            self.params,
        )?;

        let op_data = AllocatedOperationData::from_witness(
            cs.namespace(|| "allocated_operation_data"),
            op,
            self.params,
        )?;
        // ensure op_data is equal to previous
        {
            let mut is_op_data_correct_flags = vec![];
            is_op_data_correct_flags.push(CircuitElement::equals(
                cs.namespace(|| "is a equal to previous"),
                &op_data.a,
                &prev.op_data.a,
            )?);
            is_op_data_correct_flags.push(CircuitElement::equals(
                cs.namespace(|| "is b equal to previous"),
                &op_data.b,
                &prev.op_data.b,
            )?);
            is_op_data_correct_flags.push(CircuitElement::equals(
                cs.namespace(|| "is amount_packed equal to previous"),
                &op_data.amount_packed,
                &prev.op_data.amount_packed,
            )?);
            is_op_data_correct_flags.push(CircuitElement::equals(
                cs.namespace(|| "is fee_packed equal to previous"),
                &op_data.fee_packed,
                &prev.op_data.fee_packed,
            )?);
            is_op_data_correct_flags.push(CircuitElement::equals(
                cs.namespace(|| "is ethereum_key equal to previous"),
                &op_data.ethereum_key,
                &prev.op_data.ethereum_key,
            )?);
            is_op_data_correct_flags.push(CircuitElement::equals(
                cs.namespace(|| "is new_pubkey_hash equal to previous"),
                &op_data.new_pubkey_hash,
                &prev.op_data.new_pubkey_hash,
            )?);
            let is_op_data_equal_to_previous = multi_and(
                cs.namespace(|| "is_op_data_equal_to_previous"),
                &is_op_data_correct_flags,
            )?;
            let is_chunk_first = Boolean::from(Expression::equals(
                cs.namespace(|| "is_chunk_first"),
                &chunk_data.chunk_number,
                Expression::constant::<CS>(E::Fr::zero()),
            )?);
            let is_op_data_correct = multi_or(
                cs.namespace(|| "is_op_data_correct"),
                &[is_op_data_equal_to_previous, is_chunk_first],
            )?;
            cs.enforce(
                || "ensure op_data correct",
                |_| is_op_data_correct.lc(CS::one(), E::Fr::one()),
                |lc| lc + CS::one(),
                |lc| lc + CS::one(),
            );
        }
        prev.op_data = op_data.clone();
        let sender_pk = ecc::EdwardsPoint::interpret(
            cs.namespace(|| "signer public key"),
            &op_data.signer_pubkey.get_x().get_number(),
            &op_data.signer_pubkey.get_y().get_number(),
            self.params,
        )?;

        let signature_r_x = AllocatedNum::alloc(cs.namespace(|| "signature r_x witness"), || {
            Ok(op.signature.get()?.r.into_xy().0)
        })?;

        let signature_r_y = AllocatedNum::alloc(cs.namespace(|| "signature r_y witness"), || {
            Ok(op.signature.get()?.r.into_xy().1)
        })?;

        let signature_r = ecc::EdwardsPoint::interpret(
            cs.namespace(|| "signature r as point"),
            &signature_r_x,
            &signature_r_y,
            self.params,
        )?;

        let signature_s = AllocatedNum::alloc(cs.namespace(|| "signature s witness"), || {
            Ok(op.signature.get()?.s)
        })?;

        let signature = EddsaSignature {
            r: signature_r,
            s: signature_s,
            pk: sender_pk,
        };

        let serialized_tx_bits = {
            let mut temp_bits = op_data.first_sig_msg.get_bits_le();
            temp_bits.extend(op_data.second_sig_msg.get_bits_le());
            temp_bits
        };

        // signature msg is the hash of serialized transaction
        let sig_msg = pedersen_hash::pedersen_hash(
            cs.namespace(|| "sig_msg"),
            pedersen_hash::Personalization::NoteCommitment,
            &serialized_tx_bits,
            self.params,
        )?
        .get_x()
        .clone();
        let mut sig_msg_bits = sig_msg.into_bits_le(cs.namespace(|| "sig_msg_bits"))?;
        sig_msg_bits.resize(256, Boolean::constant(false));

        // signature.verify_sha256_musig(
        //     cs.namespace(|| "verify_sha"),
        //     self.params,
        //     &sig_msg_bits,
        //     generator,
        // )?;

        verify_pedersen(
            cs.namespace(|| "musig pedersen"),
            &sig_msg_bits,
            &signature,
            self.params,
            generator,
        )?;

        let diff_a_b =
            Expression::from(&op_data.a.get_number()) - Expression::from(&op_data.b.get_number());
        let mut diff_a_b_bits = diff_a_b.into_bits_le(cs.namespace(|| "balance-fee bits"))?;
        diff_a_b_bits.truncate(franklin_constants::BALANCE_BIT_WIDTH); //TODO: can be made inside helpers
        let diff_a_b_bits_repacked = Expression::le_bits::<CS>(&diff_a_b_bits);

        let is_a_geq_b = Boolean::from(Expression::equals(
            cs.namespace(|| "diff equal to repacked"),
            diff_a_b,
            diff_a_b_bits_repacked,
        )?);

        let mut op_flags = vec![];
        op_flags.push(self.deposit(
            cs.namespace(|| "deposit"),
            &mut cur,
            &chunk_data,
            &is_a_geq_b,
            &is_account_empty,
            &op_data,
            &ext_pubdata_chunk,
        )?);
        op_flags.push(self.transfer(
            cs.namespace(|| "transfer"),
            &mut cur,
            &lhs,
            &rhs,
            &chunk_data,
            &is_a_geq_b,
            &is_account_empty,
            &op_data,
            &ext_pubdata_chunk,
        )?);
        op_flags.push(self.transfer_to_new(
            cs.namespace(|| "transfer_to_new"),
            &mut cur,
            &lhs,
            &rhs,
            &chunk_data,
            &is_a_geq_b,
            &is_account_empty,
            &op_data,
            &ext_pubdata_chunk,
        )?);
        op_flags.push(self.withdraw(
            cs.namespace(|| "withdraw"),
            &mut cur,
            &chunk_data,
            &is_a_geq_b,
            &op_data,
            &ext_pubdata_chunk,
        )?);
        op_flags.push(self.close_account(
            cs.namespace(|| "close_account"),
            &mut cur,
            &chunk_data,
            &ext_pubdata_chunk,
            &op_data,
            &subtree_root,
        )?);
        op_flags.push(self.noop(cs.namespace(|| "noop"), &chunk_data, &ext_pubdata_chunk)?);

        let op_valid = multi_or(cs.namespace(|| "op_valid"), &op_flags)?;

        Boolean::enforce_equal(
            cs.namespace(|| "op_valid is true"),
            &op_valid,
            &Boolean::constant(true),
        )?;
        for (i, fee) in fees
            .iter_mut()
            .enumerate()
            .take(1 << franklin_constants::BALANCE_TREE_DEPTH)
        {
            let sum = Expression::from(&fee.clone()) + Expression::from(&op_data.fee.get_number());

            let is_token_correct = Boolean::from(Expression::equals(
                cs.namespace(|| format!("is token equal to number {}", i)),
                &lhs.token.get_number(),
                Expression::constant::<CS>(E::Fr::from_str(&i.to_string()).unwrap()),
            )?);
            let should_update = Boolean::and(
                cs.namespace(|| format!("should update fee number {}", i)),
                &is_token_correct,
                &chunk_data.is_chunk_last.clone(),
            )?;
            *fee = Expression::conditionally_select(
                cs.namespace(|| format!("update fee number {}", i)),
                sum,
                &fee.clone(),
                &should_update,
            )?;
        }

        Ok(())
    }

    fn withdraw<CS: ConstraintSystem<E>>(
        &self,
        mut cs: CS,
        cur: &mut AllocatedOperationBranch<E>,
        chunk_data: &AllocatedChunkData<E>,
        is_a_geq_b: &Boolean,
        op_data: &AllocatedOperationData<E>,
        ext_pubdata_chunk: &AllocatedNum<E>,
    ) -> Result<Boolean, SynthesisError> {
        let mut base_valid_flags = vec![];
        //construct pubdata
        let mut pubdata_bits = vec![];

        pubdata_bits.extend(chunk_data.tx_type.get_bits_be()); //TX_TYPE_BIT_WIDTH=8
        pubdata_bits.extend(cur.account_address.get_bits_be()); //ACCOUNT_TREE_DEPTH=24
        pubdata_bits.extend(cur.token.get_bits_be()); //TOKEN_BIT_WIDTH=16
        pubdata_bits.extend(op_data.full_amount.get_bits_be()); //AMOUNT_PACKED=24
        pubdata_bits.extend(op_data.fee_packed.get_bits_be()); //FEE_PACKED=8
        pubdata_bits.extend(op_data.ethereum_key.get_bits_be()); //ETHEREUM_KEY=160
                                                                 //        assert_eq!(pubdata_bits.len(), 30 * 8);
        pubdata_bits.resize(
            6 * franklin_constants::CHUNK_BIT_WIDTH,
            Boolean::constant(false),
        );

        // construct signature message

        let mut serialized_tx_bits = vec![];

        serialized_tx_bits.extend(chunk_data.tx_type.get_bits_be());
        serialized_tx_bits.extend(cur.account.pub_key_hash.get_bits_be());
        serialized_tx_bits.extend(op_data.ethereum_key.get_bits_be());
        serialized_tx_bits.extend(cur.token.get_bits_be());
        serialized_tx_bits.extend(op_data.amount_packed.get_bits_be());
        serialized_tx_bits.extend(op_data.fee_packed.get_bits_be());
        serialized_tx_bits.extend(cur.account.nonce.get_bits_be());

        let pubdata_chunk = select_pubdata_chunk(
            cs.namespace(|| "select_pubdata_chunk"),
            &pubdata_bits,
            &chunk_data.chunk_number,
            6,
        )?;

        //TODO: this flag is used too often, we better compute it above
        let is_first_chunk = Boolean::from(Expression::equals(
            cs.namespace(|| "is_first_chunk"),
            &chunk_data.chunk_number,
            Expression::constant::<CS>(E::Fr::zero()),
        )?);

        let is_pubdata_chunk_correct = Boolean::from(Expression::equals(
            cs.namespace(|| "is_pubdata_equal"),
            &pubdata_chunk,
            ext_pubdata_chunk,
        )?);
        base_valid_flags.push(is_pubdata_chunk_correct);

        // verify correct tx_code
        let is_withdraw = Boolean::from(Expression::equals(
            cs.namespace(|| "is_withdraw"),
            &chunk_data.tx_type.get_number(),
            Expression::u64::<CS>(3), //withdraw tx code
        )?);
        base_valid_flags.push(is_withdraw.clone());

<<<<<<< HEAD
        let is_base_valid = multi_and(cs.namespace(|| "valid base withdraw"), &base_valid_flags)?;
=======
        let is_serialized_tx_correct = verify_signature_message_construction(
            cs.namespace(|| "is_serialized_tx_correct"),
            serialized_tx_bits,
            &op_data,
        )?;

        let is_sig_correct = multi_or(
            cs.namespace(|| "sig is valid or not first chunk"),
            &[is_serialized_tx_correct, is_first_chunk.clone().not()],
        )?;
        base_valid_flags.push(is_sig_correct);

        let _is_signer_valid = CircuitElement::equals(
            cs.namespace(|| "signer_key_correect"),
            &op_data.signer_pubkey.get_hash(),
            &op_data.new_pubkey_hash, //earlier we ensured that this new_pubkey_hash is equal to current if existed
        )?;

        // base_valid_flags.push(_is_signer_valid);
        let is_base_valid = multi_and(
            cs.namespace(|| "valid base partial_exit"),
            &base_valid_flags,
        )?;
        //here we verify whether exit should be full
        let is_full_exit = Boolean::from(Expression::equals(
            cs.namespace(|| "amount is zero"),
            &op_data.amount.get_number(),
            Expression::constant::<CS>(E::Fr::zero()),
        )?);

        let lhs_partial_valid: Boolean;
        {
            let mut lhs_partial_valid_flags = vec![];

            let cs = &mut cs.namespace(|| "partial_exit");
            lhs_partial_valid_flags.push(is_full_exit.not().clone());
            lhs_partial_valid_flags.push(is_base_valid.clone());

            // check operation arguments
            let is_a_correct =
                CircuitElement::equals(cs.namespace(|| "is_a_correct"), &op_data.a, &cur.balance)?;

            lhs_partial_valid_flags.push(is_a_correct);

            let sum_amount_fee = Expression::from(&op_data.amount.get_number())
                + Expression::from(&op_data.fee.get_number());
>>>>>>> edc5aa6e

        let mut lhs_valid_flags = vec![];
        lhs_valid_flags.push(is_first_chunk.clone());

        lhs_valid_flags.push(is_base_valid.clone());

        // check operation arguments
        let is_a_correct =
            CircuitElement::equals(cs.namespace(|| "is_a_correct"), &op_data.a, &cur.balance)?;

        lhs_valid_flags.push(is_a_correct);

        let sum_amount_fee = Expression::from(&op_data.full_amount.get_number())
            + Expression::from(&op_data.fee.get_number());

        let is_b_correct = Boolean::from(Expression::equals(
            cs.namespace(|| "is_b_correct"),
            &op_data.b.get_number(),
            sum_amount_fee.clone(),
        )?);
        lhs_valid_flags.push(is_b_correct);
        lhs_valid_flags.push(is_a_geq_b.clone());

        lhs_valid_flags.push(no_nonce_overflow(
            cs.namespace(|| "no nonce overflow"),
            &cur.account.nonce.get_number(),
        )?);

        let lhs_valid = multi_and(cs.namespace(|| "is_lhs_valid"), &lhs_valid_flags)?;

        let mut ohs_valid_flags = vec![];
        ohs_valid_flags.push(is_base_valid);
        ohs_valid_flags.push(is_first_chunk.not());
        let is_ohs_valid = multi_and(cs.namespace(|| "is_ohs_valid"), &ohs_valid_flags)?;

        let tx_valid = multi_or(
            cs.namespace(|| "tx_valid"),
            &[lhs_valid.clone(), is_ohs_valid],
        )?;

        let updated_balance = Expression::from(&cur.balance.get_number()) - sum_amount_fee;

        //mutate current branch if it is first chunk of valid withdraw transaction
        cur.balance = CircuitElement::conditionally_select_with_number_strict(
            cs.namespace(|| "mutated balance"),
            updated_balance,
            &cur.balance,
            &lhs_valid,
        )?;
        cur.balance
            .enforce_length(cs.namespace(|| "mutated balance is still correct length"))?;

        let updated_nonce =
            Expression::from(&cur.account.nonce.get_number()) + Expression::u64::<CS>(1);

        //update nonce
        cur.account.nonce = CircuitElement::conditionally_select_with_number_strict(
            cs.namespace(|| "update cur nonce"),
            updated_nonce,
            &cur.account.nonce,
            &lhs_valid,
        )?;

        Ok(tx_valid)
    }

    fn deposit<CS: ConstraintSystem<E>>(
        &self,
        mut cs: CS,
        cur: &mut AllocatedOperationBranch<E>,
        chunk_data: &AllocatedChunkData<E>,
        is_a_geq_b: &Boolean,
        is_account_empty: &Boolean,
        op_data: &AllocatedOperationData<E>,
        ext_pubdata_chunk: &AllocatedNum<E>,
    ) -> Result<Boolean, SynthesisError> {
        //construct pubdata
        let mut pubdata_bits = vec![];
        pubdata_bits.extend(chunk_data.tx_type.get_bits_be()); //TX_TYPE_BIT_WIDTH=8
        pubdata_bits.extend(cur.account_address.get_bits_be()); //ACCOUNT_TREE_DEPTH=24
        pubdata_bits.extend(cur.token.get_bits_be()); //TOKEN_BIT_WIDTH=16
        pubdata_bits.extend(op_data.full_amount.get_bits_be()); //AMOUNT_PACKED=24
        pubdata_bits.extend(op_data.fee_packed.get_bits_be()); //FEE_PACKED=8
        pubdata_bits.extend(op_data.new_pubkey_hash.get_bits_be()); //NEW_PUBKEY_HASH_WIDTH=216
        pubdata_bits.resize(
            6 * franklin_constants::CHUNK_BIT_WIDTH, //TODO: move to constant
            Boolean::constant(false),
        );

        // construct signature message preimage (serialized_tx)
        let mut serialized_tx_bits = vec![];

        serialized_tx_bits.extend(chunk_data.tx_type.get_bits_be());
        serialized_tx_bits.extend(op_data.new_pubkey_hash.get_bits_be());
        serialized_tx_bits.extend(cur.token.get_bits_be());
        serialized_tx_bits.extend(op_data.amount_packed.get_bits_be());
        serialized_tx_bits.extend(op_data.fee_packed.get_bits_be());
        serialized_tx_bits.extend(cur.account.nonce.get_bits_be());

        //useful below
        let is_first_chunk = Boolean::from(Expression::equals(
            cs.namespace(|| "is_first_chunk"),
            &chunk_data.chunk_number,
            Expression::constant::<CS>(E::Fr::zero()),
        )?);

        let mut is_valid_flags = vec![];

        let pubdata_chunk = select_pubdata_chunk(
            cs.namespace(|| "select_pubdata_chunk"),
            &pubdata_bits,
            &chunk_data.chunk_number,
            6,
        )?;

        let is_pubdata_chunk_correct = Boolean::from(Expression::equals(
            cs.namespace(|| "is_pubdata_equal"),
            &pubdata_chunk,
            ext_pubdata_chunk,
        )?);
        is_valid_flags.push(is_pubdata_chunk_correct);

        // verify correct tx_code
        let is_deposit = Boolean::from(Expression::equals(
            cs.namespace(|| "is_deposit"),
            &chunk_data.tx_type.get_number(),
            Expression::u64::<CS>(1), //TODO: move to constants
        )?);
        is_valid_flags.push(is_deposit.clone());

        // verify if new pubkey is equal to previous one (if existed)
        let is_pub_equal_to_previous = CircuitElement::equals(
            cs.namespace(|| "is_pub_equal_to_previous"),
            &op_data.new_pubkey_hash,
            &cur.account.pub_key_hash,
        )?;

        //keys are same or account is empty
        let is_pubkey_correct = Boolean::and(
            cs.namespace(|| "acc not empty and keys are not the same"),
            &is_pub_equal_to_previous.not(),
            &is_account_empty.not(),
        )?
        .not();
        is_valid_flags.push(is_pubkey_correct);

        //verify correct amounts
        let is_a_correct = CircuitElement::equals(
            cs.namespace(|| "a == amount"),
            &op_data.full_amount,
            &op_data.a,
        )?;

        is_valid_flags.push(is_a_correct);
        let is_b_correct =
            CircuitElement::equals(cs.namespace(|| "b == fee"), &op_data.fee, &op_data.b)?;

        is_valid_flags.push(is_b_correct);
        is_valid_flags.push(is_a_geq_b.clone());

        let is_serialized_tx_correct = verify_signature_message_construction(
            cs.namespace(|| "is_serialized_tx_correct"),
            serialized_tx_bits,
            &op_data,
        )?;

        let is_sig_correct = multi_or(
            cs.namespace(|| "sig is valid or not first chunk"),
            &[is_serialized_tx_correct, is_first_chunk.clone().not()],
        )?;
        is_valid_flags.push(is_sig_correct);

        let _is_signer_valid = CircuitElement::equals(
            cs.namespace(|| "signer_key_correect"),
            &op_data.signer_pubkey.get_hash(),
            &op_data.new_pubkey_hash, //earlier we ensured that this new_pubkey_hash is equal to current if existed
        )?;

        // is_valid_flags.push(_is_signer_valid);

        let tx_valid = multi_and(cs.namespace(|| "is_tx_valid"), &is_valid_flags)?;

        let is_valid_first = Boolean::and(
            cs.namespace(|| "is valid and first"),
            &tx_valid,
            &is_first_chunk,
        )?;

        let updated_balance = Expression::from(&cur.balance.get_number())
            + Expression::from(&op_data.full_amount.get_number());

        cur.balance = CircuitElement::conditionally_select_with_number_strict(
            cs.namespace(|| "mutated balance"),
            updated_balance,
            &cur.balance,
            &is_valid_first,
        )?;

        // update pub_key
        cur.account.pub_key_hash = CircuitElement::conditionally_select(
            cs.namespace(|| "mutated_pubkey"),
            &op_data.new_pubkey_hash,
            &cur.account.pub_key_hash,
            &is_valid_first,
        )?;

        // update nonce
        let updated_nonce =
            Expression::from(&cur.account.nonce.get_number()) + Expression::u64::<CS>(1); //TODO: we can provide Expression++ syntax

        cur.account.nonce = CircuitElement::conditionally_select_with_number_strict(
            cs.namespace(|| "update cur nonce"),
            updated_nonce,
            &cur.account.nonce,
            &is_valid_first,
        )?;
        Ok(tx_valid)
    }

    fn close_account<CS: ConstraintSystem<E>>(
        &self,
        mut cs: CS,
        cur: &mut AllocatedOperationBranch<E>,
        chunk_data: &AllocatedChunkData<E>,
        ext_pubdata_chunk: &AllocatedNum<E>,
        op_data: &AllocatedOperationData<E>,
        subtree_root: &CircuitElement<E>,
    ) -> Result<Boolean, SynthesisError> {
        let mut is_valid_flags = vec![];
        //construct pubdata
        let mut pubdata_bits = vec![];
        pubdata_bits.extend(chunk_data.tx_type.get_bits_be()); //TX_TYPE_BIT_WIDTH=8
        pubdata_bits.extend(cur.account_address.get_bits_be()); //ACCOUNT_TREE_DEPTH=24
        pubdata_bits.resize(
            franklin_constants::CHUNK_BIT_WIDTH,
            Boolean::constant(false),
        );

        // construct signature message preimage (serialized_tx)
        let mut serialized_tx_bits = vec![];
        serialized_tx_bits.extend(chunk_data.tx_type.get_bits_be());
        serialized_tx_bits.extend(cur.account.pub_key_hash.get_bits_be());
        serialized_tx_bits.extend(cur.account.nonce.get_bits_be());

        let pubdata_chunk = select_pubdata_chunk(
            cs.namespace(|| "select_pubdata_chunk"),
            &pubdata_bits,
            &chunk_data.chunk_number,
            1,
        )?;

        let is_pubdata_chunk_correct = Boolean::from(Expression::equals(
            cs.namespace(|| "is_pubdata_equal"),
            &pubdata_chunk,
            ext_pubdata_chunk,
        )?);
        is_valid_flags.push(is_pubdata_chunk_correct);

        let is_close_account = Boolean::from(Expression::equals(
            cs.namespace(|| "is_deposit"),
            &chunk_data.tx_type.get_number(),
            Expression::u64::<CS>(4), //close_account tx_type
        )?);
        is_valid_flags.push(is_close_account.clone());

        let tmp = CircuitAccount::<E>::empty_balances_root_hash();
        let mut r_repr = E::Fr::zero().into_repr();
        r_repr.read_be(&tmp[..]).unwrap();
        let empty_root = E::Fr::from_repr(r_repr).unwrap();

        let are_balances_empty = Boolean::from(Expression::equals(
            cs.namespace(|| "are_balances_empty"),
            &subtree_root.get_number(),
            Expression::constant::<CS>(empty_root), //This is precalculated root_hash of subtree with empty balances
        )?);
        is_valid_flags.push(are_balances_empty);

        let is_serialized_tx_correct = verify_signature_message_construction(
            cs.namespace(|| "is_serialized_tx_correct"),
            serialized_tx_bits,
            &op_data,
        )?;

        is_valid_flags.push(is_serialized_tx_correct);

        let _is_signer_valid = CircuitElement::equals(
            cs.namespace(|| "signer_key_correect"),
            &op_data.signer_pubkey.get_hash(),
            &cur.account.pub_key_hash, //earlier we ensured that this new_pubkey_hash is equal to current if existed
        )?;

        //   is_valid_flags.push(_is_signer_valid);

        let tx_valid = multi_and(cs.namespace(|| "is_tx_valid"), &is_valid_flags)?;

        // below we conditionally update state if it is valid operation

        // update pub_key
        cur.account.pub_key_hash = CircuitElement::conditionally_select_with_number_strict(
            cs.namespace(|| "mutated_pubkey"),
            Expression::constant::<CS>(E::Fr::zero()),
            &cur.account.pub_key_hash,
            &tx_valid,
        )?;
        // update nonce
        cur.account.nonce = CircuitElement::conditionally_select_with_number_strict(
            cs.namespace(|| "update cur nonce"),
            Expression::constant::<CS>(E::Fr::zero()),
            &cur.account.nonce,
            &tx_valid,
        )?;

        Ok(tx_valid)
    }

    fn noop<CS: ConstraintSystem<E>>(
        &self,
        mut cs: CS,
        chunk_data: &AllocatedChunkData<E>,
        ext_pubdata_chunk: &AllocatedNum<E>,
    ) -> Result<Boolean, SynthesisError> {
        let mut is_valid_flags = vec![];
        //construct pubdata (it's all 0 for noop)
        let mut pubdata_bits = vec![];
        pubdata_bits.resize(
            franklin_constants::CHUNK_BIT_WIDTH,
            Boolean::constant(false),
        );

        let pubdata_chunk = select_pubdata_chunk(
            cs.namespace(|| "select_pubdata_chunk"),
            &pubdata_bits,
            &chunk_data.chunk_number,
            1,
        )?;

        let is_pubdata_chunk_correct = Boolean::from(Expression::equals(
            cs.namespace(|| "is_pubdata_equal"),
            &pubdata_chunk,
            ext_pubdata_chunk,
        )?);
        is_valid_flags.push(is_pubdata_chunk_correct);

        let is_noop = Boolean::from(Expression::equals(
            cs.namespace(|| "is_noop"),
            &chunk_data.tx_type.get_number(),
            Expression::u64::<CS>(0), //noop tx_type
        )?);
        is_valid_flags.push(is_noop.clone());

        let tx_valid = multi_and(cs.namespace(|| "is_tx_valid"), &is_valid_flags)?;

        Ok(tx_valid)
    }

    fn transfer_to_new<CS: ConstraintSystem<E>>(
        &self,
        mut cs: CS,
        cur: &mut AllocatedOperationBranch<E>,
        lhs: &AllocatedOperationBranch<E>,
        rhs: &AllocatedOperationBranch<E>,
        chunk_data: &AllocatedChunkData<E>,
        is_a_geq_b: &Boolean,
        is_account_empty: &Boolean,
        op_data: &AllocatedOperationData<E>,
        ext_pubdata_chunk: &AllocatedNum<E>,
    ) -> Result<Boolean, SynthesisError> {
        let mut pubdata_bits = vec![];
        pubdata_bits.extend(chunk_data.tx_type.get_bits_be()); //8
        pubdata_bits.extend(lhs.account_address.get_bits_be()); //24
        pubdata_bits.extend(cur.token.get_bits_be()); //16
        pubdata_bits.extend(op_data.amount_packed.get_bits_be()); //24
        pubdata_bits.extend(op_data.new_pubkey_hash.get_bits_be()); //160
        pubdata_bits.extend(rhs.account_address.get_bits_be()); //24
        pubdata_bits.extend(op_data.fee_packed.get_bits_be()); //8
        pubdata_bits.resize(
            5 * franklin_constants::CHUNK_BIT_WIDTH,
            Boolean::constant(false),
        );

        // construct signature message preimage (serialized_tx)
        let mut serialized_tx_bits = vec![];
        let tx_code = CircuitElement::from_fe_strict(
            cs.namespace(|| "5_ce"),
            || Ok(E::Fr::from_str("5").unwrap()),
            8,
        )?; //we use here transfer tx_code=5 to allow user sign message without knowing whether it is transfer_to_new or transfer
        serialized_tx_bits.extend(tx_code.get_bits_be());
        serialized_tx_bits.extend(lhs.account.pub_key_hash.get_bits_be());
        serialized_tx_bits.extend(op_data.new_pubkey_hash.get_bits_be());
        serialized_tx_bits.extend(cur.token.get_bits_be());
        serialized_tx_bits.extend(op_data.amount_packed.get_bits_be());
        serialized_tx_bits.extend(op_data.fee_packed.get_bits_be());
        serialized_tx_bits.extend(cur.account.nonce.get_bits_be());

        let pubdata_chunk = select_pubdata_chunk(
            cs.namespace(|| "select_pubdata_chunk"),
            &pubdata_bits,
            &chunk_data.chunk_number,
            5,
        )?;
        let is_pubdata_chunk_correct = Boolean::from(Expression::equals(
            cs.namespace(|| "is_pubdata_correct"),
            &pubdata_chunk,
            ext_pubdata_chunk,
        )?);

        let mut lhs_valid_flags = vec![];
        lhs_valid_flags.push(is_pubdata_chunk_correct.clone());

        let is_transfer = Boolean::from(Expression::equals(
            cs.namespace(|| "is_transfer"),
            &chunk_data.tx_type.get_number(),
            Expression::u64::<CS>(2),
        )?);
        lhs_valid_flags.push(is_transfer.clone());

        let is_first_chunk = Boolean::from(Expression::equals(
            cs.namespace(|| "is_first_chunk"),
            &chunk_data.chunk_number,
            Expression::constant::<CS>(E::Fr::zero()),
        )?);
        lhs_valid_flags.push(is_first_chunk.clone());

        let is_a_correct =
            CircuitElement::equals(cs.namespace(|| "is_a_correct"), &op_data.a, &cur.balance)?;
        lhs_valid_flags.push(is_a_correct);

        let sum_amount_fee = Expression::from(&op_data.amount_unpacked.get_number())
            + Expression::from(&op_data.fee.get_number());
        let is_b_correct = Boolean::from(Expression::equals(
            cs.namespace(|| "is_b_correct"),
            &op_data.b.get_number(),
            sum_amount_fee.clone(),
        )?);

        lhs_valid_flags.push(is_b_correct);
        lhs_valid_flags.push(is_a_geq_b.clone());

        lhs_valid_flags.push(no_nonce_overflow(
            cs.namespace(|| "no nonce overflow"),
            &cur.account.nonce.get_number(),
        )?);

        let is_serialized_tx_correct = verify_signature_message_construction(
            cs.namespace(|| "is_serialized_tx_correct"),
            serialized_tx_bits,
            &op_data,
        )?;

        let is_sig_correct = multi_or(
            cs.namespace(|| "sig is valid or not first chunk"),
            &[is_serialized_tx_correct, is_first_chunk.clone().not()],
        )?;
        lhs_valid_flags.push(is_sig_correct);

        let _is_signer_valid = CircuitElement::equals(
            cs.namespace(|| "signer_key_correect"),
            &op_data.signer_pubkey.get_hash(),
            &lhs.account.pub_key_hash,
        )?;

        //        lhs_valid_flags.push(_is_signer_valid);

        let lhs_valid = multi_and(cs.namespace(|| "lhs_valid"), &lhs_valid_flags)?;

        let updated_balance_value = Expression::from(&cur.balance.get_number()) - sum_amount_fee;

        let updated_nonce =
            Expression::from(&cur.account.nonce.get_number()) + Expression::u64::<CS>(1);

        //update cur values if lhs is valid
        //update nonce
        cur.account.nonce = CircuitElement::conditionally_select_with_number_strict(
            cs.namespace(|| "update cur nonce"),
            updated_nonce,
            &cur.account.nonce,
            &lhs_valid,
        )?;

        //update balance
        cur.balance = CircuitElement::conditionally_select_with_number_strict(
            cs.namespace(|| "updated cur balance"),
            updated_balance_value,
            &cur.balance,
            &lhs_valid,
        )?;

        let mut rhs_valid_flags = vec![];

        let is_second_chunk = Boolean::from(Expression::equals(
            cs.namespace(|| "is_second_chunk"),
            &chunk_data.chunk_number,
            Expression::u64::<CS>(1),
        )?);
        rhs_valid_flags.push(is_pubdata_chunk_correct.clone());
        rhs_valid_flags.push(is_second_chunk.clone());
        rhs_valid_flags.push(is_transfer.clone());
        rhs_valid_flags.push(is_account_empty.clone());
        let rhs_valid = multi_and(cs.namespace(|| "rhs_valid"), &rhs_valid_flags)?;

        cur.balance = CircuitElement::conditionally_select(
            cs.namespace(|| "mutated balance"),
            &op_data.amount_unpacked,
            &cur.balance,
            &rhs_valid,
        )?;
        cur.balance
            .enforce_length(cs.namespace(|| "mutated balance is still correct length"))?; // TODO: this is actually redundant, cause they are both enforced to be of appropriate length

        cur.account.pub_key_hash = CircuitElement::conditionally_select(
            cs.namespace(|| "mutated_pubkey"),
            &op_data.new_pubkey_hash,
            &cur.account.pub_key_hash,
            &rhs_valid,
        )?;

        let mut ohs_valid_flags = vec![];
        ohs_valid_flags.push(is_pubdata_chunk_correct.clone());
        ohs_valid_flags.push(is_first_chunk.not().clone());
        ohs_valid_flags.push(is_second_chunk.not().clone());
        ohs_valid_flags.push(is_transfer);

        let is_ohs_valid = multi_and(cs.namespace(|| "is_ohs_valid"), &ohs_valid_flags)?;

        let is_op_valid = multi_or(
            cs.namespace(|| "is_op_valid"),
            &[is_ohs_valid, lhs_valid, rhs_valid],
        )?;
        Ok(is_op_valid)
    }

    fn transfer<CS: ConstraintSystem<E>>(
        &self,
        mut cs: CS,
        cur: &mut AllocatedOperationBranch<E>,
        lhs: &AllocatedOperationBranch<E>,
        rhs: &AllocatedOperationBranch<E>,
        chunk_data: &AllocatedChunkData<E>,
        is_a_geq_b: &Boolean,
        is_account_empty: &Boolean,
        op_data: &AllocatedOperationData<E>,
        ext_pubdata_chunk: &AllocatedNum<E>,
    ) -> Result<Boolean, SynthesisError> {
        // construct pubdata
        let mut pubdata_bits = vec![];
        pubdata_bits.extend(chunk_data.tx_type.get_bits_be());
        pubdata_bits.extend(lhs.account_address.get_bits_be());
        pubdata_bits.extend(cur.token.get_bits_be());
        pubdata_bits.extend(rhs.account_address.get_bits_be());
        pubdata_bits.extend(op_data.amount_packed.get_bits_be());
        pubdata_bits.extend(op_data.fee_packed.get_bits_be());

        pubdata_bits.resize(
            2 * franklin_constants::CHUNK_BIT_WIDTH,
            Boolean::constant(false),
        );

        // construct signature message preimage (serialized_tx)

        let mut serialized_tx_bits = vec![];

        serialized_tx_bits.extend(chunk_data.tx_type.get_bits_be());
        serialized_tx_bits.extend(lhs.account.pub_key_hash.get_bits_be());
        serialized_tx_bits.extend(rhs.account.pub_key_hash.get_bits_be());
        serialized_tx_bits.extend(cur.token.get_bits_be());
        serialized_tx_bits.extend(op_data.amount_packed.get_bits_be());
        serialized_tx_bits.extend(op_data.fee_packed.get_bits_be());
        serialized_tx_bits.extend(cur.account.nonce.get_bits_be());

        let pubdata_chunk = select_pubdata_chunk(
            cs.namespace(|| "select_pubdata_chunk"),
            &pubdata_bits,
            &chunk_data.chunk_number,
            2,
        )?;
        let is_pubdata_chunk_correct = Boolean::from(Expression::equals(
            cs.namespace(|| "is_pubdata_correct"),
            &pubdata_chunk,
            ext_pubdata_chunk,
        )?);

        // verify correct tx_code

        let is_transfer = Boolean::from(Expression::equals(
            cs.namespace(|| "is_transfer"),
            &chunk_data.tx_type.get_number(),
            Expression::u64::<CS>(5), // transfer tx_type
        )?);

        let mut lhs_valid_flags = vec![];

        lhs_valid_flags.push(is_pubdata_chunk_correct.clone());
        lhs_valid_flags.push(is_transfer.clone());

        let is_first_chunk = Boolean::from(Expression::equals(
            cs.namespace(|| "is_first_chunk"),
            &chunk_data.chunk_number,
            Expression::constant::<CS>(E::Fr::zero()),
        )?);
        lhs_valid_flags.push(is_first_chunk.clone());

        // check operation arguments
        let is_a_correct =
            CircuitElement::equals(cs.namespace(|| "is_a_correct"), &op_data.a, &cur.balance)?;

        lhs_valid_flags.push(is_a_correct);

        let sum_amount_fee = Expression::from(&op_data.amount_unpacked.get_number())
            + Expression::from(&op_data.fee.get_number());

        let is_b_correct = Boolean::from(Expression::equals(
            cs.namespace(|| "is_b_correct"),
            &op_data.b.get_number(),
            sum_amount_fee.clone(),
        )?);

        lhs_valid_flags.push(is_b_correct);
        lhs_valid_flags.push(is_a_geq_b.clone());

        lhs_valid_flags.push(no_nonce_overflow(
            cs.namespace(|| "no nonce overflow"),
            &cur.account.nonce.get_number(),
        )?);

        let is_serialized_tx_correct = verify_signature_message_construction(
            cs.namespace(|| "is_serialized_tx_correct"),
            serialized_tx_bits,
            &op_data,
        )?;

        let is_sig_correct = multi_or(
            cs.namespace(|| "sig is valid or not first chunk"),
            &[is_serialized_tx_correct, is_first_chunk.clone().not()],
        )?;
        lhs_valid_flags.push(is_sig_correct);

        let _is_signer_valid = CircuitElement::equals(
            cs.namespace(|| "signer_key_correect"),
            &op_data.signer_pubkey.get_hash(),
            &lhs.account.pub_key_hash,
        )?;
        // lhs_valid_flags.push(_is_signer_valid);

        let lhs_valid = multi_and(cs.namespace(|| "lhs_valid"), &lhs_valid_flags)?;

        let updated_balance = Expression::from(&cur.balance.get_number()) - sum_amount_fee;

        let updated_nonce =
            Expression::from(&cur.account.nonce.get_number()) + Expression::u64::<CS>(1);

        //update cur values if lhs is valid
        //update nonce
        cur.account.nonce = CircuitElement::conditionally_select_with_number_strict(
            cs.namespace(|| "update cur nonce"),
            updated_nonce,
            &cur.account.nonce,
            &lhs_valid,
        )?;

        //update balance
        cur.balance = CircuitElement::conditionally_select_with_number_strict(
            cs.namespace(|| "updated cur balance"),
            updated_balance,
            &cur.balance,
            &lhs_valid,
        )?;

        // rhs
        let mut rhs_valid_flags = vec![];
        rhs_valid_flags.push(is_transfer.clone());

        let is_chunk_second = Boolean::from(Expression::equals(
            cs.namespace(|| "is_chunk_second"),
            &chunk_data.chunk_number,
            Expression::u64::<CS>(1),
        )?);
        rhs_valid_flags.push(is_chunk_second);
        rhs_valid_flags.push(is_account_empty.not());

        rhs_valid_flags.push(is_pubdata_chunk_correct.clone());
        let is_rhs_valid = multi_and(cs.namespace(|| "is_rhs_valid"), &rhs_valid_flags)?;

        // calculate new rhs balance value
        let updated_balance = Expression::from(&cur.balance.get_number())
            + Expression::from(&op_data.amount_unpacked.get_number());

        //update balance
        cur.balance = CircuitElement::conditionally_select_with_number_strict(
            cs.namespace(|| "updated_balance rhs"),
            updated_balance,
            &cur.balance,
            &is_rhs_valid,
        )?;

        Ok(Boolean::and(
            cs.namespace(|| "lhs_valid nand rhs_valid"),
            &lhs_valid.not(),
            &is_rhs_valid.not(),
        )?
        .not())
    }

    fn allocate_account_leaf_bits<CS: ConstraintSystem<E>>(
        &self,
        mut cs: CS,
        branch: &AllocatedOperationBranch<E>,
    ) -> Result<(Vec<Boolean>, Boolean, CircuitElement<E>), SynthesisError> {
        //first we prove calculate root of the subtree to obtain account_leaf_data:

        let balance_data = &branch.balance.get_bits_le();
        let balance_root = allocate_merkle_root(
            cs.namespace(|| "balance_subtree_root"),
            balance_data,
            &branch.token.get_bits_le(),
            &branch.balance_audit_path,
            self.params,
        )?;

        // println!("balance root: {}", balance_root.get_value().unwrap());
        let subtree_root =
            CircuitElement::from_number_padded(cs.namespace(|| "subtree_root_ce"), balance_root)?;

        let mut account_data = vec![];
        account_data.extend(branch.account.nonce.get_bits_le());
        account_data.extend(branch.account.pub_key_hash.get_bits_le());

        let account_data_packed =
            pack_bits_to_element(cs.namespace(|| "account_data_packed"), &account_data)?;

        let is_account_empty = Expression::equals(
            cs.namespace(|| "is_account_empty"),
            &account_data_packed,
            Expression::constant::<CS>(E::Fr::zero()),
        )?;
        account_data.extend(subtree_root.get_bits_le());
        Ok((account_data, Boolean::from(is_account_empty), subtree_root))
    }
}
fn verify_signature_message_construction<E: JubjubEngine, CS: ConstraintSystem<E>>(
    mut cs: CS,
    mut serialized_tx_bits: Vec<Boolean>,
    op_data: &AllocatedOperationData<E>,
) -> Result<Boolean, SynthesisError> {
    assert!(serialized_tx_bits.len() < E::Fr::CAPACITY as usize * 2);

    serialized_tx_bits.resize(E::Fr::CAPACITY as usize * 2, Boolean::constant(false));
    let (first_sig_part_bits, second_sig_part_bits) =
        serialized_tx_bits.split_at(E::Fr::CAPACITY as usize);
    let first_sig_part =
        pack_bits_to_element(cs.namespace(|| "first_sig_part"), &first_sig_part_bits)?;

    let second_sig_part =
        pack_bits_to_element(cs.namespace(|| "second_sig_part"), &second_sig_part_bits)?;

    let is_first_sig_part_correct = Boolean::from(Expression::equals(
        cs.namespace(|| "is_first_sig_part_correct"),
        Expression::from(&first_sig_part),
        Expression::from(&op_data.first_sig_msg.get_number()),
    )?);

    let is_second_sig_part_correct = Boolean::from(Expression::equals(
        cs.namespace(|| "is_second_sig_part_correct"),
        Expression::from(&second_sig_part),
        Expression::from(&op_data.second_sig_msg.get_number()),
    )?);
    let is_serialized_transaction_correct = Boolean::and(
        cs.namespace(|| "first part and second part"),
        &is_first_sig_part_correct,
        &is_second_sig_part_correct,
    )?;
    Ok(is_serialized_transaction_correct)
}
fn allocate_merkle_root<E: JubjubEngine, CS: ConstraintSystem<E>>(
    mut cs: CS,
    leaf_bits: &[Boolean],
    index: &[Boolean],
    audit_path: &[AllocatedNum<E>],
    params: &E::Params,
) -> Result<AllocatedNum<E>, SynthesisError> {
    // only first bits of index are considered valuable
    assert!(index.len() > audit_path.len());
    let index = &index[0..audit_path.len()];

    let account_leaf_hash = pedersen_hash::pedersen_hash(
        cs.namespace(|| "account leaf content hash"),
        pedersen_hash::Personalization::NoteCommitment,
        &leaf_bits,
        params,
    )?;
    // This is an injective encoding, as cur is a
    // point in the prime order subgroup.
    let mut cur_hash = account_leaf_hash.get_x().clone();

    // Ascend the merkle tree authentication path
    for (i, direction_bit) in index.iter().enumerate() {
        let cs = &mut cs.namespace(|| format!("from merkle tree hash {}", i));

        // "direction_bit" determines if the current subtree
        // is the "right" leaf at this depth of the tree.

        // Witness the authentication path element adjacent
        // at this depth.
        let path_element = &audit_path[i];

        // Swap the two if the current subtree is on the right
        let (xl, xr) = AllocatedNum::conditionally_reverse(
            cs.namespace(|| "conditional reversal of preimage"),
            &cur_hash,
            path_element,
            &direction_bit,
        )?;

        // We don't need to be strict, because the function is
        // collision-resistant. If the prover witnesses a congruency,
        // they will be unable to find an authentication path in the
        // tree with high probability.
        let mut preimage = vec![];
        preimage.extend(xl.into_bits_le(cs.namespace(|| "xl into bits"))?);
        preimage.extend(xr.into_bits_le(cs.namespace(|| "xr into bits"))?);

        // Compute the new subtree value
        cur_hash = pedersen_hash::pedersen_hash(
            cs.namespace(|| "computation of pedersen hash"),
            pedersen_hash::Personalization::MerkleTree(i),
            &preimage,
            params,
        )?
        .get_x()
        .clone(); // Injective encoding
    }

    Ok(cur_hash.clone())
}

fn select_vec_ifeq<
    E: JubjubEngine,
    CS: ConstraintSystem<E>,
    EX1: Into<Expression<E>>,
    EX2: Into<Expression<E>>,
>(
    mut cs: CS,
    a: EX1,
    b: EX2,
    x: &[AllocatedNum<E>],
    y: &[AllocatedNum<E>],
) -> Result<Vec<AllocatedNum<E>>, SynthesisError> {
    assert_eq!(x.len(), y.len());
    let a: Expression<E> = a.into();
    let b: Expression<E> = b.into();
    let mut resulting_vector = vec![];
    for (i, (t_x, t_y)) in x.iter().zip(y.iter()).enumerate() {
        let temp = Expression::select_ifeq(
            cs.namespace(|| format!("iteration {}", i)),
            a.clone(),
            b.clone(),
            t_x,
            t_y,
        )?;
        resulting_vector.push(temp);
    }
    Ok(resulting_vector)
}

fn multi_and<E: JubjubEngine, CS: ConstraintSystem<E>>(
    mut cs: CS,
    x: &[Boolean],
) -> Result<Boolean, SynthesisError> {
    let mut result = Boolean::constant(true);

    for (i, bool_x) in x.iter().enumerate() {
        result = Boolean::and(
            cs.namespace(|| format!("multi and iteration number: {}", i)),
            &result,
            bool_x,
        )?;
        //        println!("and number i:{} value:{}", i, result.get_value().grab()?);
    }

    Ok(result)
}

fn verify_pedersen<E: JubjubEngine, CS: ConstraintSystem<E>>(
    mut cs: CS,
    sig_data_bits: &[Boolean],
    signature: &EddsaSignature<E>,
    params: &E::Params,
    generator: ecc::EdwardsPoint<E>,
) -> Result<(), SynthesisError> {
    let mut sig_data_bits = sig_data_bits.to_vec();
    sig_data_bits.resize(256, Boolean::constant(false));

    let mut first_round_bits: Vec<Boolean> = vec![];

    let mut pk_x_serialized = signature
        .pk
        .get_x()
        .clone()
        .into_bits_le(cs.namespace(|| "pk_x_bits"))?;
    pk_x_serialized.resize(256, Boolean::constant(false));

    let mut r_x_serialized = signature
        .r
        .get_x()
        .clone()
        .into_bits_le(cs.namespace(|| "r_x_bits"))?;
    r_x_serialized.resize(256, Boolean::constant(false));

    first_round_bits.extend(pk_x_serialized);
    first_round_bits.extend(r_x_serialized);

    let first_round_hash = pedersen_hash::pedersen_hash(
        cs.namespace(|| "first_round_hash"),
        pedersen_hash::Personalization::NoteCommitment,
        &first_round_bits,
        params,
    )?;
    let mut first_round_hash_bits = first_round_hash
        .get_x()
        .into_bits_le(cs.namespace(|| "first_round_hash_bits"))?;
    first_round_hash_bits.resize(256, Boolean::constant(false));

    let mut second_round_bits = vec![];
    second_round_bits.extend(first_round_hash_bits);
    second_round_bits.extend(sig_data_bits);
    let second_round_hash = pedersen_hash::pedersen_hash(
        cs.namespace(|| "second_hash"),
        pedersen_hash::Personalization::NoteCommitment,
        &second_round_bits,
        params,
    )?
    .get_x()
    .clone();

    let h_bits = second_round_hash.into_bits_le(cs.namespace(|| "h_bits"))?;

    let max_message_len = 32 as usize; //since it is the result of pedersen hash
    signature.verify_raw_message_signature(
        cs.namespace(|| "verify transaction signature"),
        params,
        &h_bits,
        generator,
        max_message_len,
    )?;
    Ok(())
}

fn select_pubdata_chunk<E: JubjubEngine, CS: ConstraintSystem<E>>(
    mut cs: CS,
    pubdata_bits: &[Boolean],
    chunk_number: &AllocatedNum<E>,
    total_chunks: usize,
) -> Result<AllocatedNum<E>, SynthesisError> {
    assert_eq!(
        pubdata_bits.len(),
        total_chunks * franklin_constants::CHUNK_BIT_WIDTH
    );
    let mut result =
        AllocatedNum::alloc(
            cs.namespace(|| "result pubdata chunk"),
            || Ok(E::Fr::zero()),
        )?;

    for i in 0..total_chunks {
        let cs = &mut cs.namespace(|| format!("chunk number {}", i));
        let pub_chunk_bits = pubdata_bits[i * franklin_constants::CHUNK_BIT_WIDTH
            ..(i + 1) * franklin_constants::CHUNK_BIT_WIDTH]
            .to_vec();
        let current_chunk =
            pack_bits_to_element(cs.namespace(|| "chunk as field element"), &pub_chunk_bits)?;

        result = Expression::select_ifeq(
            cs.namespace(|| "select if correct chunk number"),
            Expression::u64::<CS>(i as u64),
            chunk_number,
            &current_chunk,
            &result,
        )?;
    }

    Ok(result)
}

fn multi_or<E: JubjubEngine, CS: ConstraintSystem<E>>(
    mut cs: CS,
    x: &[Boolean],
) -> Result<Boolean, SynthesisError> {
    let mut result = Boolean::constant(false);

    for (i, bool_x) in x.iter().enumerate() {
        result = Boolean::and(
            cs.namespace(|| format!("multi or iteration number: {}", i)),
            &result.not(),
            &bool_x.not(),
        )?
        .not();
    }

    Ok(result)
}

//TODO: we can use fees: &[Expression<E>] if needed, though no real need
fn calculate_root_from_full_representation_fees<E: JubjubEngine, CS: ConstraintSystem<E>>(
    mut cs: CS,
    fees: &[AllocatedNum<E>],
    params: &E::Params,
) -> Result<AllocatedNum<E>, SynthesisError> {
    assert_eq!(fees.len(), 1 << franklin_constants::BALANCE_TREE_DEPTH);
    let mut fee_hashes = vec![];
    for (index, fee) in fees.iter().enumerate() {
        let cs = &mut cs.namespace(|| format!("fee hashing index number {}", index));
        let mut fee_bits = fee.into_bits_le(cs.namespace(|| "fee_bits"))?;
        fee_bits.truncate(franklin_constants::BALANCE_BIT_WIDTH);
        let temp = pedersen_hash::pedersen_hash(
            cs.namespace(|| "account leaf content hash"),
            pedersen_hash::Personalization::NoteCommitment,
            &fee_bits,
            params,
        )?;
        fee_hashes.push(temp.get_x().clone());
    }
    let mut hash_vec = fee_hashes;

    for i in 0..franklin_constants::BALANCE_TREE_DEPTH {
        let cs = &mut cs.namespace(|| format!("merkle tree level index number {}", i));
        let chunks = hash_vec.chunks(2);
        let mut new_hashes = vec![];
        for (chunk_number, x) in chunks.enumerate() {
            let cs = &mut cs.namespace(|| format!("chunk number {}", chunk_number));
            let mut preimage = vec![];
            preimage.extend(x[0].into_bits_le(cs.namespace(|| "x[0] into bits"))?);
            preimage.extend(x[1].into_bits_le(cs.namespace(|| "x[1] into bits"))?);
            let hash = pedersen_hash::pedersen_hash(
                cs.namespace(|| "account leaf content hash"),
                pedersen_hash::Personalization::MerkleTree(i),
                &preimage,
                params,
            )?;
            new_hashes.push(hash.get_x().clone());
        }
        hash_vec = new_hashes;
    }
    assert_eq!(hash_vec.len(), 1);
    Ok(hash_vec[0].clone())
}

fn generate_maxchunk_polynomial<E: JubjubEngine>() -> Vec<E::Fr> {
    use franklin_crypto::interpolation::interpolate;

    let mut points: Vec<(E::Fr, E::Fr)> = vec![];
    for i in &[0, 4] {
        //noop, increment_nonce, withdraw, close_account, escalation
        let x = E::Fr::from_str(&i.to_string()).unwrap();
        let y = E::Fr::zero();
        points.push((x, y));
    }

    for i in &[5] {
        //transfer,
        let x = E::Fr::from_str(&i.to_string()).unwrap();
        let y = E::Fr::from_str("1").unwrap();
        points.push((x, y));
    }
    for i in &[1, 3] {
        //deposit, withdraw
        let x = E::Fr::from_str(&i.to_string()).unwrap();
        let y = E::Fr::from_str("5").unwrap();
        points.push((x, y));
    }

    for i in &[2] {
        //transfer_to_new
        let x = E::Fr::from_str(&i.to_string()).unwrap();
        let y = E::Fr::from_str("4").unwrap();
        points.push((x, y));
    }

    let interpolation = interpolate::<E>(&points[..]).expect("must interpolate");
    assert_eq!(interpolation.len(), DIFFERENT_TRANSACTIONS_TYPE_NUMBER);

    interpolation
}

fn no_nonce_overflow<E: JubjubEngine, CS: ConstraintSystem<E>>(
    mut cs: CS,
    nonce: &AllocatedNum<E>,
) -> Result<Boolean, SynthesisError> {
    Ok(Boolean::from(Expression::equals(
        cs.namespace(|| "is nonce at max"),
        nonce,
        Expression::constant::<CS>(E::Fr::from_str(&(256 * 256 - 1).to_string()).unwrap()),
    )?)
    .not())
}<|MERGE_RESOLUTION|>--- conflicted
+++ resolved
@@ -72,14 +72,9 @@
                 full_amount: zero_circuit_element.clone(),
                 fee_packed: zero_circuit_element.clone(),
                 fee: zero_circuit_element.clone(),
-<<<<<<< HEAD
                 amount_unpacked: zero_circuit_element.clone(),
-                sig_msg: zero_circuit_element.clone(),
-=======
-                amount: zero_circuit_element.clone(),
                 first_sig_msg: zero_circuit_element.clone(),
                 second_sig_msg: zero_circuit_element.clone(),
->>>>>>> edc5aa6e
                 a: zero_circuit_element.clone(),
                 b: zero_circuit_element.clone(),
             },
@@ -834,9 +829,7 @@
         )?);
         base_valid_flags.push(is_withdraw.clone());
 
-<<<<<<< HEAD
         let is_base_valid = multi_and(cs.namespace(|| "valid base withdraw"), &base_valid_flags)?;
-=======
         let is_serialized_tx_correct = verify_signature_message_construction(
             cs.namespace(|| "is_serialized_tx_correct"),
             serialized_tx_bits,
@@ -866,24 +859,6 @@
             &op_data.amount.get_number(),
             Expression::constant::<CS>(E::Fr::zero()),
         )?);
-
-        let lhs_partial_valid: Boolean;
-        {
-            let mut lhs_partial_valid_flags = vec![];
-
-            let cs = &mut cs.namespace(|| "partial_exit");
-            lhs_partial_valid_flags.push(is_full_exit.not().clone());
-            lhs_partial_valid_flags.push(is_base_valid.clone());
-
-            // check operation arguments
-            let is_a_correct =
-                CircuitElement::equals(cs.namespace(|| "is_a_correct"), &op_data.a, &cur.balance)?;
-
-            lhs_partial_valid_flags.push(is_a_correct);
-
-            let sum_amount_fee = Expression::from(&op_data.amount.get_number())
-                + Expression::from(&op_data.fee.get_number());
->>>>>>> edc5aa6e
 
         let mut lhs_valid_flags = vec![];
         lhs_valid_flags.push(is_first_chunk.clone());
