--- conflicted
+++ resolved
@@ -107,9 +107,9 @@
 impl<E: JubjubEngine> AllocatedOperationData<E> {
     pub fn empty_from_zero(zero_element: AllocatedNum<E>) -> Result<Self, SynthesisError>
     {
-        let ethereum_key = CircuitElement::unsafe_empty_of_some_length(
-            zero_element.clone(),
-            franklin_constants::ETHEREUM_KEY_BIT_WIDTH,
+        let eth_address = CircuitElement::unsafe_empty_of_some_length(
+            zero_element.clone(),
+            franklin_constants::ETH_ADDRESS_BIT_WIDTH,
         );
 
         let full_amount = CircuitElement::unsafe_empty_of_some_length(
@@ -174,7 +174,7 @@
         );
 
         Ok(AllocatedOperationData {
-            ethereum_key,
+            eth_address,
             pub_nonce,
             amount_packed,
             fee_packed,
@@ -195,17 +195,10 @@
         op: &Operation<E>,
         _params: &E::Params, //TODO: probably move out
     ) -> Result<AllocatedOperationData<E>, SynthesisError> {
-<<<<<<< HEAD
-        let ethereum_key = CircuitElement::from_fe_with_known_length(
-            cs.namespace(|| "ethereum_key"),
-            || op.args.ethereum_key.grab(),
-            franklin_constants::ETHEREUM_KEY_BIT_WIDTH,
-=======
-        let eth_address = CircuitElement::from_fe_strict(
+        let eth_address = CircuitElement::from_fe_with_known_length(
             cs.namespace(|| "eth_address"),
             || op.args.eth_address.grab(),
             franklin_constants::ETH_ADDRESS_BIT_WIDTH,
->>>>>>> a9af8004
         )?;
 
         let full_amount = CircuitElement::from_fe_with_known_length(
