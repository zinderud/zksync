--- conflicted
+++ resolved
@@ -344,11 +344,7 @@
     first_sig_msg: &Fr,
     second_sig_msg: &Fr,
     third_sig_msg: &Fr,
-<<<<<<< HEAD
     signature_data: &SignatureData,
-=======
-    signature: Option<TransactionSignature<Bn256>>,
->>>>>>> 5227b040
     signer_pub_key_x: &Fr,
     signer_pub_key_y: &Fr,
 ) -> Vec<Operation<Bn256>> {
@@ -366,11 +362,7 @@
         first_sig_msg: Some(*first_sig_msg),
         second_sig_msg: Some(*second_sig_msg),
         third_sig_msg: Some(*third_sig_msg),
-<<<<<<< HEAD
         signature_data: signature_data.clone(),
-=======
-        signature: signature.clone(),
->>>>>>> 5227b040
         signer_pub_key_x: Some(*signer_pub_key_x),
         signer_pub_key_y: Some(*signer_pub_key_y),
         args: transfer_witness.args.clone(),
@@ -386,11 +378,7 @@
         first_sig_msg: Some(*first_sig_msg),
         second_sig_msg: Some(*second_sig_msg),
         third_sig_msg: Some(*third_sig_msg),
-<<<<<<< HEAD
         signature_data: signature_data.clone(),
-=======
-        signature: signature.clone(),
->>>>>>> 5227b040
         signer_pub_key_x: Some(*signer_pub_key_x),
         signer_pub_key_y: Some(*signer_pub_key_y),
         args: transfer_witness.args.clone(),
@@ -406,11 +394,7 @@
         first_sig_msg: Some(*first_sig_msg),
         second_sig_msg: Some(*second_sig_msg),
         third_sig_msg: Some(*third_sig_msg),
-<<<<<<< HEAD
         signature_data: signature_data.clone(),
-=======
-        signature: signature.clone(),
->>>>>>> 5227b040
         signer_pub_key_x: Some(*signer_pub_key_x),
         signer_pub_key_y: Some(*signer_pub_key_y),
         args: transfer_witness.args.clone(),
@@ -426,11 +410,7 @@
         first_sig_msg: Some(*first_sig_msg),
         second_sig_msg: Some(*second_sig_msg),
         third_sig_msg: Some(*third_sig_msg),
-<<<<<<< HEAD
         signature_data: signature_data.clone(),
-=======
-        signature: signature.clone(),
->>>>>>> 5227b040
         signer_pub_key_x: Some(*signer_pub_key_x),
         signer_pub_key_y: Some(*signer_pub_key_y),
         args: transfer_witness.args.clone(),
@@ -446,11 +426,7 @@
         first_sig_msg: Some(*first_sig_msg),
         second_sig_msg: Some(*second_sig_msg),
         third_sig_msg: Some(*third_sig_msg),
-<<<<<<< HEAD
         signature_data: signature_data.clone(),
-=======
-        signature: signature.clone(),
->>>>>>> 5227b040
         signer_pub_key_x: Some(*signer_pub_key_x),
         signer_pub_key_y: Some(*signer_pub_key_y),
         args: transfer_witness.args.clone(),
@@ -578,11 +554,7 @@
             },
         );
 
-<<<<<<< HEAD
         let (signature_data, first_sig_part, second_sig_part, third_sig_part) =
-=======
-        let (signature, first_sig_part, second_sig_part, third_sig_part) =
->>>>>>> 5227b040
             generate_sig_data(&transfer_witness.get_sig_bits(), &phasher, &from_sk, params);
 
         let operations = calculate_transfer_to_new_operations_from_witness(
@@ -590,11 +562,7 @@
             &first_sig_part,
             &second_sig_part,
             &third_sig_part,
-<<<<<<< HEAD
             &signature_data,
-=======
-            signature,
->>>>>>> 5227b040
             &from_x,
             &from_y,
         );
