--- conflicted
+++ resolved
@@ -18,16 +18,8 @@
 };
 // Workspace deps
 use models::{
-<<<<<<< HEAD
-    node::{
-        operations::{ChangePubKeyOp, NoopOp},
-        CloseOp, DepositOp, ForcedExitOp, FullExitOp, TransferOp, TransferToNewOp, WithdrawOp,
-    },
-    params::{self, FR_BIT_WIDTH_PADDED, SIGNED_FORCED_EXIT_BIT_WIDTH, SIGNED_TRANSFER_BIT_WIDTH},
-=======
     operations::{ChangePubKeyOp, NoopOp},
     CloseOp, DepositOp, FullExitOp, TransferOp, TransferToNewOp, WithdrawOp,
->>>>>>> 3f17081c
 };
 use zksync_crypto::params::{self, FR_BIT_WIDTH_PADDED, SIGNED_TRANSFER_BIT_WIDTH};
 // Local deps
