--- conflicted
+++ resolved
@@ -2,14 +2,9 @@
 pub use self::{
     api::ApiConfig, chain::ChainConfig, contracts::ContractsConfig, database::DBConfig,
     dev_liquidity_token_watcher::DevLiquidityTokenWatcherConfig, eth_client::ETHClientConfig,
-<<<<<<< HEAD
-    eth_sender::ETHSenderConfig, eth_watch::ETHWatchConfig, gateway_watcher::GatewayWatcherConfig,
+    eth_sender::ETHSenderConfig, eth_watch::ETHWatchConfig,
+    forced_exit_requests::ForcedExitRequestsConfig, gateway_watcher::GatewayWatcherConfig,
     misc::MiscConfig, prover::ProverConfig, ticker::TickerConfig,
-=======
-    eth_sender::ETHSenderConfig, eth_watch::ETHWatchConfig,
-    forced_exit_requests::ForcedExitRequestsConfig, misc::MiscConfig, prover::ProverConfig,
-    ticker::TickerConfig,
->>>>>>> 2a5a5d18
 };
 
 pub mod api;
@@ -20,11 +15,8 @@
 pub mod eth_client;
 pub mod eth_sender;
 pub mod eth_watch;
-<<<<<<< HEAD
+pub mod forced_exit_requests;
 pub mod gateway_watcher;
-=======
-pub mod forced_exit_requests;
->>>>>>> 2a5a5d18
 pub mod misc;
 pub mod prover;
 pub mod ticker;
