use crate::helpers::{pack_fee_amount, unpack_fee_amount};
use crate::tx::ChangePubKey;
use crate::AccountId;
use crate::PubKeyHash;
use anyhow::{ensure, format_err};
use serde::{Deserialize, Serialize};
use zksync_basic_types::Address;
use zksync_crypto::params::{
    ACCOUNT_ID_BIT_WIDTH, ADDRESS_WIDTH, CHUNK_BYTES, FEE_EXPONENT_BIT_WIDTH,
    FEE_MANTISSA_BIT_WIDTH, NEW_PUBKEY_HASH_WIDTH, NONCE_BIT_WIDTH, TOKEN_BIT_WIDTH,
};
use zksync_crypto::primitives::FromBytes;

/// ChangePubKey operation. For details, see the documentation of [`ZkSyncOp`](./operations/enum.ZkSyncOp.html).
#[derive(Debug, Clone, Serialize, Deserialize)]
pub struct ChangePubKeyOp {
    pub tx: ChangePubKey,
    pub account_id: AccountId,
}

impl ChangePubKeyOp {
    pub const CHUNKS: usize = 6;
    pub const OP_CODE: u8 = 0x07;

    pub fn get_public_data(&self) -> Vec<u8> {
        let mut data = Vec::new();
        data.push(Self::OP_CODE); // opcode
        data.extend_from_slice(&self.account_id.to_be_bytes());
        data.extend_from_slice(&self.tx.new_pk_hash.data);
        data.extend_from_slice(&self.tx.account.as_bytes());
        data.extend_from_slice(&self.tx.nonce.to_be_bytes());
        data.extend_from_slice(&self.tx.fee_token.to_be_bytes());
        data.extend_from_slice(&pack_fee_amount(&self.tx.fee));
        data.resize(Self::CHUNKS * CHUNK_BYTES, 0x00);
        data
    }

    pub fn get_eth_witness(&self) -> Vec<u8> {
        if let Some(eth_signature) = &self.tx.eth_signature {
<<<<<<< HEAD
            let change_pubkey_ecsda_id = 0x00;
            let mut eth_witness = vec![change_pubkey_ecsda_id];
            eth_witness.extend_from_slice(&eth_signature.serialize_packed());
            eth_witness.extend_from_slice(&[0u8; 32]);
            eth_witness
=======
            [
                &eth_signature.serialize_packed(),
                self.tx.batch_hash.as_bytes(),
            ]
            .concat()
>>>>>>> 6f3377b2
        } else {
            Vec::new()
        }
    }

    pub fn from_public_data(bytes: &[u8]) -> Result<Self, anyhow::Error> {
        let account_id_offset = 1;
        let pk_hash_offset = account_id_offset + ACCOUNT_ID_BIT_WIDTH / 8;
        let account_offset = pk_hash_offset + NEW_PUBKEY_HASH_WIDTH / 8;
        let nonce_offset = account_offset + ADDRESS_WIDTH / 8;
        let fee_token_offset = nonce_offset + NONCE_BIT_WIDTH / 8;
        let fee_offset = fee_token_offset + TOKEN_BIT_WIDTH / 8;
        let end = fee_offset + (FEE_EXPONENT_BIT_WIDTH + FEE_MANTISSA_BIT_WIDTH) / 8;

        ensure!(
            bytes.len() >= end,
            "Change pubkey offchain, pubdata too short"
        );

        let account_id = u32::from_bytes(&bytes[account_id_offset..pk_hash_offset])
            .ok_or_else(|| format_err!("Change pubkey offchain, fail to get account id"))?;
        let new_pk_hash = PubKeyHash::from_bytes(&bytes[pk_hash_offset..account_offset])?;
        let account = Address::from_slice(&bytes[account_offset..nonce_offset]);
        let nonce = u32::from_bytes(&bytes[nonce_offset..fee_token_offset])
            .ok_or_else(|| format_err!("Change pubkey offchain, fail to get nonce"))?;
        let fee_token = u16::from_bytes(&bytes[fee_token_offset..fee_offset])
            .ok_or_else(|| format_err!("Change pubkey offchain, fail to get fee token ID"))?;
        let fee = unpack_fee_amount(&bytes[fee_offset..end])
            .ok_or_else(|| format_err!("Change pubkey offchain, fail to get fee"))?;

        Ok(ChangePubKeyOp {
            tx: ChangePubKey::new(
                account_id,
                account,
                new_pk_hash,
                fee_token,
                fee,
                nonce,
                None,
                None,
            ),
            account_id,
        })
    }

    pub fn get_updated_account_ids(&self) -> Vec<AccountId> {
        vec![self.account_id]
    }
}<|MERGE_RESOLUTION|>--- conflicted
+++ resolved
@@ -37,19 +37,11 @@
 
     pub fn get_eth_witness(&self) -> Vec<u8> {
         if let Some(eth_signature) = &self.tx.eth_signature {
-<<<<<<< HEAD
-            let change_pubkey_ecsda_id = 0x00;
-            let mut eth_witness = vec![change_pubkey_ecsda_id];
-            eth_witness.extend_from_slice(&eth_signature.serialize_packed());
-            eth_witness.extend_from_slice(&[0u8; 32]);
-            eth_witness
-=======
             [
                 &eth_signature.serialize_packed(),
                 self.tx.batch_hash.as_bytes(),
             ]
             .concat()
->>>>>>> 6f3377b2
         } else {
             Vec::new()
         }
