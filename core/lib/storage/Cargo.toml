--- conflicted
+++ resolved
@@ -27,11 +27,8 @@
 anyhow = "1.0"
 itertools = "0.8"
 hex = "0.4"
-<<<<<<< HEAD
 metrics = "0.13.0-alpha.8"
-=======
 parity-crypto = {version = "0.6.2", features = ["publickey"] }
->>>>>>> 56b854f0
 
 async-trait = "0.1"
 deadpool = "0.5.2"
