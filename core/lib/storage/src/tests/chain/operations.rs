--- conflicted
+++ resolved
@@ -1,10 +1,6 @@
 // External imports
 // Workspace imports
-<<<<<<< HEAD
-use zksync_types::aggregated_operations::AggregatedActionType;
-=======
-use zksync_types::{ActionType, BlockNumber};
->>>>>>> 9bdf9140
+use zksync_types::{aggregated_operations::AggregatedActionType, BlockNumber};
 // Local imports
 use crate::{
     chain::{
@@ -14,13 +10,9 @@
             OperationsSchema,
         },
     },
-<<<<<<< HEAD
     test_data::gen_unique_aggregated_operation,
     tests::db_test,
     QueryResult, StorageProcessor,
-=======
-    QueryResult, StorageActionType, StorageProcessor,
->>>>>>> 9bdf9140
 };
 
 /// Checks the save&load routine for unconfirmed operations.
@@ -30,37 +22,20 @@
     let action_type = AggregatedActionType::CommitBlocks;
     OperationsSchema(&mut storage)
         .store_aggregated_action(gen_unique_aggregated_operation(
-            block_number,
-<<<<<<< HEAD
+            BlockNumber(block_number),
             action_type,
             100,
         ))
         .await?;
 
     let stored_operation = OperationsSchema(&mut storage)
-        .get_stored_aggregated_operation(block_number as u32, action_type)
+        .get_stored_aggregated_operation(BlockNumber(block_number as u32), action_type)
         .await
         .unwrap();
 
     assert_eq!(stored_operation.from_block, 1);
     assert_eq!(stored_operation.to_block, 1);
     assert_eq!(stored_operation.action_type, action_type.to_string());
-=======
-            action_type: StorageActionType::from(action_type),
-        })
-        .await?;
-
-    let stored_operation = OperationsSchema(&mut storage)
-        .get_operation(BlockNumber(block_number as u32), action_type)
-        .await
-        .unwrap();
-
-    assert_eq!(stored_operation.block_number, 1);
-    assert_eq!(
-        stored_operation.action_type,
-        StorageActionType::from(action_type)
-    );
->>>>>>> 9bdf9140
     assert_eq!(stored_operation.confirmed, false);
 
     Ok(())
