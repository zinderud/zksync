// External imports
// Workspace imports
use zksync_basic_types::H256;
use zksync_crypto::{convert::FeConvert, rand::XorShiftRng};
use zksync_types::{
<<<<<<< HEAD
    aggregated_operations::AggregatedActionType, helpers::apply_updates, AccountMap, AccountUpdate,
    AccountUpdates, BlockNumber,
=======
    ethereum::OperationType, helpers::apply_updates, AccountId, AccountMap, AccountUpdate,
    AccountUpdates, Action, ActionType, BlockNumber, TokenId,
>>>>>>> 9bdf9140
};
// Local imports
use crate::{
    chain::{
        block::{records::BlockDetails, BlockSchema},
        operations::OperationsSchema,
        state::StateSchema,
    },
    ethereum::EthereumSchema,
    test_data::{
        dummy_ethereum_tx_hash, gen_acc_random_updates, gen_sample_block,
        gen_unique_aggregated_operation, BLOCK_SIZE_CHUNKS,
    },
    tests::{create_rng, db_test},
    QueryResult, StorageActionType, StorageProcessor,
};

/// Creates several random updates for the provided account map,
/// and returns the resulting account map together with the list
/// of generated updates.
pub fn apply_random_updates(
    mut accounts: AccountMap,
    rng: &mut XorShiftRng,
) -> (AccountMap, Vec<(AccountId, AccountUpdate)>) {
    let updates = (0..3)
        .flat_map(|_| gen_acc_random_updates(rng))
        .collect::<AccountUpdates>();
    apply_updates(&mut accounts, updates.clone());
    (accounts, updates)
}

/// Here we create updates for blocks 1,2,3 (commit 3 blocks)
/// We apply updates for blocks 1,2 (verify 2 blocks)
/// Make sure that we can get state for all blocks.
#[db_test]
async fn test_commit_rewind(mut storage: StorageProcessor<'_>) -> QueryResult<()> {
    let mut rng = create_rng();

    // Create the input data for three blocks.
    // Data for the next block is based on previous block data.
    let (accounts_block_1, updates_block_1) = apply_random_updates(AccountMap::default(), &mut rng);
    let (accounts_block_2, updates_block_2) =
        apply_random_updates(accounts_block_1.clone(), &mut rng);
    let (accounts_block_3, updates_block_3) =
        apply_random_updates(accounts_block_2.clone(), &mut rng);

    // Execute and commit these blocks.
    // Also store account updates.
    BlockSchema(&mut storage)
<<<<<<< HEAD
        .save_block(gen_sample_block(1, BLOCK_SIZE_CHUNKS, Default::default()))
=======
        .execute_operation(gen_operation(
            BlockNumber(1),
            Action::Commit,
            BLOCK_SIZE_CHUNKS,
        ))
>>>>>>> 9bdf9140
        .await?;
    StateSchema(&mut storage)
        .commit_state_update(BlockNumber(1), &updates_block_1, 0)
        .await?;
    BlockSchema(&mut storage)
<<<<<<< HEAD
        .save_block(gen_sample_block(2, BLOCK_SIZE_CHUNKS, Default::default()))
=======
        .execute_operation(gen_operation(
            BlockNumber(2),
            Action::Commit,
            BLOCK_SIZE_CHUNKS,
        ))
>>>>>>> 9bdf9140
        .await?;
    StateSchema(&mut storage)
        .commit_state_update(BlockNumber(2), &updates_block_2, 0)
        .await?;
    BlockSchema(&mut storage)
<<<<<<< HEAD
        .save_block(gen_sample_block(3, BLOCK_SIZE_CHUNKS, Default::default()))
=======
        .execute_operation(gen_operation(
            BlockNumber(3),
            Action::Commit,
            BLOCK_SIZE_CHUNKS,
        ))
>>>>>>> 9bdf9140
        .await?;
    StateSchema(&mut storage)
        .commit_state_update(BlockNumber(3), &updates_block_3, 0)
        .await?;

    // Check that they are stored in state.
    let (block, state) = StateSchema(&mut storage)
        .load_committed_state(Some(BlockNumber(1)))
        .await?;
    assert_eq!((block, &state), (BlockNumber(1), &accounts_block_1));

    let (block, state) = StateSchema(&mut storage)
        .load_committed_state(Some(BlockNumber(2)))
        .await?;
    assert_eq!((block, &state), (BlockNumber(2), &accounts_block_2));

    let (block, state) = StateSchema(&mut storage)
        .load_committed_state(Some(BlockNumber(3)))
        .await?;
    assert_eq!((block, &state), (BlockNumber(3), &accounts_block_3));

    // Add proofs for the first two blocks.
<<<<<<< HEAD
    OperationsSchema(&mut storage)
        .store_aggregated_action(gen_unique_aggregated_operation(
            1,
            AggregatedActionType::ExecuteBlocks,
            BLOCK_SIZE_CHUNKS,
        ))
        .await?;
    OperationsSchema(&mut storage)
        .store_aggregated_action(gen_unique_aggregated_operation(
            2,
            AggregatedActionType::ExecuteBlocks,
=======
    ProverSchema(&mut storage)
        .store_proof(BlockNumber(1), &Default::default())
        .await?;
    BlockSchema(&mut storage)
        .execute_operation(gen_operation(
            BlockNumber(1),
            Action::Verify {
                proof: Default::default(),
            },
            BLOCK_SIZE_CHUNKS,
        ))
        .await?;
    ProverSchema(&mut storage)
        .store_proof(BlockNumber(2), &Default::default())
        .await?;
    BlockSchema(&mut storage)
        .execute_operation(gen_operation(
            BlockNumber(2),
            Action::Verify {
                proof: Default::default(),
            },
>>>>>>> 9bdf9140
            BLOCK_SIZE_CHUNKS,
        ))
        .await?;

    // Check that we still can get the state for these blocks.
    let (block, state) = StateSchema(&mut storage)
        .load_committed_state(Some(BlockNumber(1)))
        .await?;
    assert_eq!((block, &state), (BlockNumber(1), &accounts_block_1));

    let (block, state) = StateSchema(&mut storage)
        .load_committed_state(Some(BlockNumber(2)))
        .await?;
    assert_eq!((block, &state), (BlockNumber(2), &accounts_block_2));

    let (block, state) = StateSchema(&mut storage)
        .load_committed_state(Some(BlockNumber(3)))
        .await?;
    assert_eq!((block, &state), (BlockNumber(3), &accounts_block_3));

    // Check that with no id provided, the latest state is loaded.
    let (block, state) = StateSchema(&mut storage).load_committed_state(None).await?;
    assert_eq!((block, &state), (BlockNumber(3), &accounts_block_3));

    Ok(())
}

/// Checks that `find_block_by_height_or_hash` method allows
/// to load the block details by either its height, hash of the included
/// transaction, or the root hash of the block.
#[db_test]
async fn test_find_block_by_height_or_hash(mut storage: StorageProcessor<'_>) -> QueryResult<()> {
    /// The actual test check. It obtains the block details using
    /// the `find_block_by_height_or_hash` method with different types of query,
    /// and compares them against the provided sample.
    async fn check_find_block_by_height_or_hash(
        storage: &mut StorageProcessor<'_>,
        expected_block_detail: &BlockDetails,
    ) -> QueryResult<()> {
        let mut queries = vec![
            expected_block_detail.block_number.to_string(),
            hex::encode(&expected_block_detail.new_state_root),
            hex::encode(&expected_block_detail.commit_tx_hash.as_ref().unwrap()),
        ];
        if let Some(verify_tx_hash) = expected_block_detail.verify_tx_hash.as_ref() {
            queries.push(hex::encode(&verify_tx_hash));
        }

        for query in queries {
            let actual_block_detail = BlockSchema(storage)
                .find_block_by_height_or_hash(query.clone())
                .await
                .unwrap_or_else(|| {
                    panic!(format!(
                        "Can't load the existing block with the index {} using query {}",
                        expected_block_detail.block_number, query
                    ))
                });
            assert_eq!(
                actual_block_detail.block_number,
                expected_block_detail.block_number
            );
            assert_eq!(
                actual_block_detail.new_state_root,
                expected_block_detail.new_state_root
            );
            assert_eq!(
                actual_block_detail.commit_tx_hash,
                expected_block_detail.commit_tx_hash
            );
            assert_eq!(
                actual_block_detail.verify_tx_hash,
                expected_block_detail.verify_tx_hash
            );
        }

        Ok(())
    }

    // Below the initialization of the data for the test and collecting
    // the reference block detail samples.

    let mut rng = create_rng();

    // Required since we use `EthereumSchema` in this test.
    EthereumSchema(&mut storage).initialize_eth_data().await?;

    let mut accounts_map = AccountMap::default();
    let n_committed = 5u32;
    let n_verified = n_committed - 2;

    let mut expected_outcome: Vec<BlockDetails> = Vec::new();

    // Create and apply several blocks to work with.
    for block_number in 1..=n_committed {
        let block_number = BlockNumber(block_number);
        // Create blanked block detail object which we will fill
        // with the relevant data and use for the comparison later.
        let mut current_block_detail = BlockDetails {
            block_number: 0,
            new_state_root: Default::default(),
            block_size: 0,
            commit_tx_hash: None,
            verify_tx_hash: None,
            committed_at: chrono::DateTime::from_utc(
                chrono::NaiveDateTime::from_timestamp(0, 0),
                chrono::Utc,
            ),
            verified_at: None,
        };

        let (new_accounts_map, updates) = apply_random_updates(accounts_map.clone(), &mut rng);
        accounts_map = new_accounts_map;

        // Store the block in the block schema.
        let block = gen_sample_block(block_number, BLOCK_SIZE_CHUNKS, Default::default());
        BlockSchema(&mut storage).save_block(block.clone()).await?;
        OperationsSchema(&mut storage)
            .store_aggregated_action(gen_unique_aggregated_operation(
                block_number,
                AggregatedActionType::CommitBlocks,
                BLOCK_SIZE_CHUNKS,
            ))
            .await?;
        let (id, op) = OperationsSchema(&mut storage)
            .get_aggregated_op_that_affects_block(AggregatedActionType::CommitBlocks, block_number)
            .await?
            .unwrap();

        StateSchema(&mut storage)
            .commit_state_update(block_number, &updates, 0)
            .await?;

        // Store & confirm the operation in the ethereum schema, as it's used for obtaining
        // commit/verify hashes.
        let eth_tx_hash = dummy_ethereum_tx_hash(id);

        let response = EthereumSchema(&mut storage)
            .save_new_eth_tx(
                AggregatedActionType::CommitBlocks,
                Some((id, op)),
                100,
                100u32.into(),
                Default::default(),
            )
            .await?;

        EthereumSchema(&mut storage)
            .add_hash_entry(response.id, &eth_tx_hash)
            .await?;
        EthereumSchema(&mut storage)
            .confirm_eth_tx(&eth_tx_hash)
            .await?;

        // Initialize reference sample fields.
<<<<<<< HEAD
        current_block_detail.block_number = block.block_number as i64;
        current_block_detail.new_state_root = block.new_root_hash.to_bytes();
        current_block_detail.block_size = block.block_transactions.len() as i64;
        current_block_detail.commit_tx_hash = Some(eth_tx_hash.as_ref().to_vec());

        // Add verification for the block if required.
        if block_number <= n_verified {
            OperationsSchema(&mut storage)
                .store_aggregated_action(gen_unique_aggregated_operation(
=======
        current_block_detail.block_number = *operation.block.block_number as i64;
        current_block_detail.new_state_root = operation.block.new_root_hash.to_bytes();
        current_block_detail.block_size = operation.block.block_transactions.len() as i64;
        current_block_detail.commit_tx_hash = Some(eth_tx_hash.as_ref().to_vec());

        // Add verification for the block if required.
        if *block_number <= n_verified {
            ProverSchema(&mut storage)
                .store_proof(block_number, &Default::default())
                .await?;
            let verify_operation = BlockSchema(&mut storage)
                .execute_operation(gen_unique_operation(
>>>>>>> 9bdf9140
                    block_number,
                    AggregatedActionType::ExecuteBlocks,
                    BLOCK_SIZE_CHUNKS,
                ))
                .await?;
            let (id, op) = OperationsSchema(&mut storage)
                .get_aggregated_op_that_affects_block(
                    AggregatedActionType::ExecuteBlocks,
                    block_number,
                )
                .await?
                .unwrap();
            let eth_tx_hash = dummy_ethereum_tx_hash(id);

            // Do not add an ethereum confirmation for the last operation.
            if *block_number != n_verified {
                let response = EthereumSchema(&mut storage)
                    .save_new_eth_tx(
                        AggregatedActionType::CreateProofBlocks,
                        Some((id, op)),
                        100,
                        100u32.into(),
                        Default::default(),
                    )
                    .await?;
                EthereumSchema(&mut storage)
                    .add_hash_entry(response.id, &eth_tx_hash)
                    .await?;
                EthereumSchema(&mut storage)
                    .confirm_eth_tx(&eth_tx_hash)
                    .await?;
                current_block_detail.verify_tx_hash = Some(eth_tx_hash.as_ref().to_vec());
            }
        }

        // Store the sample.
        expected_outcome.push(current_block_detail);
    }
    // Run the tests against the collected data.
    for expected_block_detail in expected_outcome {
        check_find_block_by_height_or_hash(&mut storage, &expected_block_detail).await?;
    }

    // Also check that we get `None` for non-existing block.
    let query = 10000.to_string();
    assert!(BlockSchema(&mut storage)
        .find_block_by_height_or_hash(query)
        .await
        .is_none());

    Ok(())
}

/// Checks that `load_block_range` method loads the range of blocks correctly.
#[db_test]
async fn test_block_range(mut storage: StorageProcessor<'_>) -> QueryResult<()> {
    /// Loads the block range and checks that every block in the response is
    /// equal to the one obtained from `find_block_by_height_or_hash` method.
    async fn check_block_range(
        storage: &mut StorageProcessor<'_>,
        max_block: BlockNumber,
        limit: u32,
    ) -> QueryResult<()> {
        let start_block = if *max_block >= limit {
            (max_block - limit) + 1
        } else {
            BlockNumber(1)
        };
        let block_range = BlockSchema(storage)
            .load_block_range(max_block, limit)
            .await?;
        // Go in the reversed order, since the blocks themselves are ordered backwards.
        for (idx, block_number) in (*start_block..=*max_block).rev().enumerate() {
            let expected = BlockSchema(storage)
                .find_block_by_height_or_hash(block_number.to_string())
                .await
                .unwrap_or_else(|| {
                    panic!(format!(
                        "Can't load the existing block with the index {}",
                        block_number
                    ))
                });
            let got = &block_range[idx];
            assert_eq!(got, &expected);
        }

        Ok(())
    }

    // Below lies the initialization of the data for the test.

    let mut rng = create_rng();

    // Required since we use `EthereumSchema` in this test.
    EthereumSchema(&mut storage).initialize_eth_data().await?;

    let mut accounts_map = AccountMap::default();
    let n_committed = 5;
    let n_verified = n_committed - 2;

    // Create and apply several blocks to work with.
    for block_number in 1..=n_committed {
        let block_number = BlockNumber(block_number);
        let (new_accounts_map, updates) = apply_random_updates(accounts_map.clone(), &mut rng);
        accounts_map = new_accounts_map;

        // Store the operation in the block schema.
        BlockSchema(&mut storage)
            .save_block(gen_sample_block(
                block_number,
                BLOCK_SIZE_CHUNKS,
                Default::default(),
            ))
            .await?;
        OperationsSchema(&mut storage)
            .store_aggregated_action(gen_unique_aggregated_operation(
                block_number,
                AggregatedActionType::CommitBlocks,
                BLOCK_SIZE_CHUNKS,
            ))
            .await?;
        let (id, op) = OperationsSchema(&mut storage)
            .get_aggregated_op_that_affects_block(AggregatedActionType::CommitBlocks, block_number)
            .await?
            .unwrap();
        StateSchema(&mut storage)
            .commit_state_update(block_number, &updates, 0)
            .await?;

        // Store & confirm the operation in the ethereum schema, as it's used for obtaining
        // commit/verify hashes.
        let eth_tx_hash = dummy_ethereum_tx_hash(id);
        let response = EthereumSchema(&mut storage)
            .save_new_eth_tx(
                AggregatedActionType::CommitBlocks,
                Some((id, op)),
                100,
                100u32.into(),
                Default::default(),
            )
            .await?;
        EthereumSchema(&mut storage)
            .add_hash_entry(response.id, &eth_tx_hash)
            .await?;
        EthereumSchema(&mut storage)
            .confirm_eth_tx(&eth_tx_hash)
            .await?;

        // Add verification for the block if required.
<<<<<<< HEAD
        if block_number <= n_verified {
            OperationsSchema(&mut storage)
                .store_aggregated_action(gen_unique_aggregated_operation(
=======
        if *block_number <= n_verified {
            ProverSchema(&mut storage)
                .store_proof(block_number, &Default::default())
                .await?;
            let operation = BlockSchema(&mut storage)
                .execute_operation(gen_unique_operation(
>>>>>>> 9bdf9140
                    block_number,
                    AggregatedActionType::ExecuteBlocks,
                    BLOCK_SIZE_CHUNKS,
                ))
                .await?;
            let (id, op) = OperationsSchema(&mut storage)
                .get_aggregated_op_that_affects_block(
                    AggregatedActionType::ExecuteBlocks,
                    block_number,
                )
                .await?
                .unwrap();
            let eth_tx_hash = dummy_ethereum_tx_hash(id);
            let response = EthereumSchema(&mut storage)
                .save_new_eth_tx(
                    AggregatedActionType::ExecuteBlocks,
                    Some((id, op)),
                    100,
                    100u32.into(),
                    Default::default(),
                )
                .await?;
            EthereumSchema(&mut storage)
                .add_hash_entry(response.id, &eth_tx_hash)
                .await?;
            EthereumSchema(&mut storage)
                .confirm_eth_tx(&eth_tx_hash)
                .await?;
        }
    }

    // Check the block range method given the various combinations of the limit and the end block.
    let n_commited_block_number = BlockNumber(n_committed);
    let n_verified_block_number = BlockNumber(n_verified);
    let test_vector = vec![
        (n_commited_block_number, n_committed),
        (n_verified_block_number, n_verified),
        (n_commited_block_number, n_verified),
        (n_verified_block_number, 1),
        (n_commited_block_number, 1),
        (n_commited_block_number, 0),
        (n_commited_block_number, 100),
    ];

    for (max_block, limit) in test_vector {
        check_block_range(&mut storage, max_block, limit).await?;
    }

    Ok(())
}

/// Checks the correctness of the processing of committed unconfirmed transactions.
#[db_test]
async fn unconfirmed_transaction(mut storage: StorageProcessor<'_>) -> QueryResult<()> {
    // Below lies the initialization of the data for the test.

    let mut rng = create_rng();

    // Required since we use `EthereumSchema` in this test.
    EthereumSchema(&mut storage).initialize_eth_data().await?;

    let mut accounts_map = AccountMap::default();

    let n_committed = 5;
    let n_commited_confirmed = 3;
    let n_verified = 2;

    // Create and apply several blocks to work with.
    for block_number in 1..=n_committed {
        let block_number = BlockNumber(block_number);
        let (new_accounts_map, updates) = apply_random_updates(accounts_map.clone(), &mut rng);
        accounts_map = new_accounts_map;

        // Store the block in the block schema.
        BlockSchema(&mut storage)
            .save_block(gen_sample_block(
                block_number,
                BLOCK_SIZE_CHUNKS,
                Default::default(),
            ))
            .await?;
        OperationsSchema(&mut storage)
            .store_aggregated_action(gen_unique_aggregated_operation(
                block_number,
                AggregatedActionType::CommitBlocks,
                BLOCK_SIZE_CHUNKS,
            ))
            .await?;
        let (id, op) = OperationsSchema(&mut storage)
            .get_aggregated_op_that_affects_block(AggregatedActionType::CommitBlocks, block_number)
            .await?
            .unwrap();
        StateSchema(&mut storage)
            .commit_state_update(block_number, &updates, 0)
            .await?;

        // Store & confirm the operation in the ethereum schema, as it's used for obtaining
        // commit/verify hashes.
        let eth_tx_hash = dummy_ethereum_tx_hash(id);
        let response = EthereumSchema(&mut storage)
            .save_new_eth_tx(
                AggregatedActionType::CommitBlocks,
                Some((id, op)),
                100,
                100u32.into(),
                Default::default(),
            )
            .await?;
        EthereumSchema(&mut storage)
            .add_hash_entry(response.id, &eth_tx_hash)
            .await?;

        if *block_number <= n_commited_confirmed {
            EthereumSchema(&mut storage)
                .confirm_eth_tx(&eth_tx_hash)
                .await?;
        }

        // Add verification for the block if required.
<<<<<<< HEAD
        if block_number <= n_verified {
            OperationsSchema(&mut storage)
                .store_aggregated_action(gen_unique_aggregated_operation(
=======
        if *block_number <= n_verified {
            ProverSchema(&mut storage)
                .store_proof(block_number, &Default::default())
                .await?;
            let operation = BlockSchema(&mut storage)
                .execute_operation(gen_unique_operation(
>>>>>>> 9bdf9140
                    block_number,
                    AggregatedActionType::ExecuteBlocks,
                    BLOCK_SIZE_CHUNKS,
                ))
                .await?;
            let (id, op) = OperationsSchema(&mut storage)
                .get_aggregated_op_that_affects_block(
                    AggregatedActionType::ExecuteBlocks,
                    block_number,
                )
                .await?
                .unwrap();

            let eth_tx_hash = dummy_ethereum_tx_hash(id);
            let response = EthereumSchema(&mut storage)
                .save_new_eth_tx(
                    AggregatedActionType::ExecuteBlocks,
                    Some((id, op)),
                    100,
                    100u32.into(),
                    Default::default(),
                )
                .await?;
            EthereumSchema(&mut storage)
                .add_hash_entry(response.id, &eth_tx_hash)
                .await?;
            EthereumSchema(&mut storage)
                .confirm_eth_tx(&eth_tx_hash)
                .await?;
        }
    }

    assert!(BlockSchema(&mut storage)
        .find_block_by_height_or_hash(n_commited_confirmed.to_string())
        .await
        .is_some());

    assert!(BlockSchema(&mut storage)
        .find_block_by_height_or_hash((n_commited_confirmed + 1).to_string())
        .await
        .is_none());

    let block_range = BlockSchema(&mut storage)
        .load_block_range(BlockNumber(n_committed), 100)
        .await?;

    assert_eq!(block_range.len(), n_commited_confirmed as usize);

    Ok(())
}

/// Checks the pending block workflow:
/// - Transactions from the pending block are available for getting.
/// - `load_pending_block` loads the block correctly.
/// - Committing the final block causes pending block to be removed.
#[db_test]
async fn pending_block_workflow(mut storage: StorageProcessor<'_>) -> QueryResult<()> {
    use crate::chain::operations_ext::OperationsExtSchema;
    use zksync_test_account::ZkSyncAccount;
    use zksync_types::{
        block::PendingBlock,
        operations::{ChangePubKeyOp, TransferToNewOp},
        ExecutedOperations, ExecutedTx, ZkSyncOp, ZkSyncTx,
    };
    vlog::init();

    let from_account_id = AccountId(0xbabe);
    let from_zksync_account = ZkSyncAccount::rand();
    from_zksync_account.set_account_id(Some(from_account_id));

    let to_account_id = AccountId(0xdcba);
    let to_zksync_account = ZkSyncAccount::rand();
    to_zksync_account.set_account_id(Some(to_account_id));

    let (tx_1, executed_tx_1) = {
        let tx = from_zksync_account.sign_change_pubkey_tx(
            None,
            false,
<<<<<<< HEAD
            0,
            Default::default(),
            false,
            Default::default(),
=======
            TokenId(0),
            Default::default(),
            false,
>>>>>>> 9bdf9140
        );

        let change_pubkey_op = ZkSyncOp::ChangePubKeyOffchain(Box::new(ChangePubKeyOp {
            tx: tx.clone(),
            account_id: from_account_id,
        }));

        let executed_change_pubkey_op = ExecutedTx {
            signed_tx: change_pubkey_op.try_get_tx().unwrap().into(),
            success: true,
            op: Some(change_pubkey_op),
            fail_reason: None,
            block_index: None,
            created_at: chrono::Utc::now(),
            batch_id: None,
        };

        (
            ZkSyncTx::ChangePubKey(Box::new(tx)),
            ExecutedOperations::Tx(Box::new(executed_change_pubkey_op)),
        )
    };
    let (tx_2, executed_tx_2) = {
        let tx = from_zksync_account
            .sign_transfer(
                TokenId(0),
                "",
                1u32.into(),
                0u32.into(),
                &to_zksync_account.address,
                None,
                true,
                Default::default(),
            )
            .0;

        let transfer_to_new_op = ZkSyncOp::TransferToNew(Box::new(TransferToNewOp {
            tx: tx.clone(),
            from: from_account_id,
            to: to_account_id,
        }));

        let executed_transfer_to_new_op = ExecutedTx {
            signed_tx: transfer_to_new_op.try_get_tx().unwrap().into(),
            success: true,
            op: Some(transfer_to_new_op),
            fail_reason: None,
            block_index: None,
            created_at: chrono::Utc::now(),
            batch_id: None,
        };

        (
            ZkSyncTx::Transfer(Box::new(tx)),
            ExecutedOperations::Tx(Box::new(executed_transfer_to_new_op)),
        )
    };

    let txs_1 = vec![executed_tx_1];
    let txs_2 = vec![executed_tx_2];

<<<<<<< HEAD
    let block_1 = gen_sample_block(1, BLOCK_SIZE_CHUNKS, txs_1.clone());
    let block_2 = gen_sample_block(2, BLOCK_SIZE_CHUNKS, txs_2.clone());
=======
    let block_1 = gen_operation_with_txs(
        BlockNumber(1),
        Action::Commit,
        BLOCK_SIZE_CHUNKS,
        txs_1.clone(),
    );
    let block_2 = gen_operation_with_txs(
        BlockNumber(2),
        Action::Commit,
        BLOCK_SIZE_CHUNKS,
        txs_2.clone(),
    );
>>>>>>> 9bdf9140

    let pending_block_1 = PendingBlock {
        number: BlockNumber(1),
        chunks_left: 10,
        unprocessed_priority_op_before: 0,
        pending_block_iteration: 1,
        success_operations: txs_1,
        failed_txs: Vec::new(),
        previous_block_root_hash: H256::default(),
        timestamp: 0,
    };
    let pending_block_2 = PendingBlock {
        number: BlockNumber(2),
        chunks_left: 12,
        unprocessed_priority_op_before: 0,
        pending_block_iteration: 2,
        success_operations: txs_2,
        failed_txs: Vec::new(),
        previous_block_root_hash: H256::default(),
        timestamp: 0,
    };

    // Save pending block
    BlockSchema(&mut storage)
        .save_pending_block(pending_block_1.clone())
        .await?;

    // Load saved block and check its correctness.
    let pending_block = BlockSchema(&mut storage)
        .load_pending_block()
        .await?
        .expect("No pending block");
    assert_eq!(pending_block.number, pending_block_1.number);
    assert_eq!(pending_block.chunks_left, pending_block_1.chunks_left);
    assert_eq!(
        pending_block.unprocessed_priority_op_before,
        pending_block_1.unprocessed_priority_op_before
    );
    assert_eq!(
        pending_block.pending_block_iteration,
        pending_block_1.pending_block_iteration
    );
    assert_eq!(
        pending_block.success_operations.len(),
        pending_block_1.success_operations.len()
    );

    // Check that stored tx can already be loaded from the database.
    let pending_ops = BlockSchema(&mut storage)
        .get_block_executed_ops(BlockNumber(1))
        .await?;
    assert_eq!(pending_ops.len(), 1);

    // Also check that we can find the transaction by its hash.
    assert!(
        OperationsExtSchema(&mut storage)
            .get_tx_by_hash(&tx_1.hash().as_ref())
            .await?
            .is_some(),
        "Cannot find the pending transaction by hash"
    );

    // Finalize the block.
    BlockSchema(&mut storage).save_block(block_1).await?;

    // Ensure that pending block is no more available.
    assert!(
        BlockSchema(&mut storage)
            .load_pending_block()
            .await?
            .is_none(),
        "Pending block was not removed after commit"
    );

    // Repeat the checks with the second block. Now we'll check for
    // both committed (1st) and pending (2nd) blocks data to be available.
    BlockSchema(&mut storage)
        .save_pending_block(pending_block_2.clone())
        .await?;

    let pending_block = BlockSchema(&mut storage)
        .load_pending_block()
        .await?
        .expect("No pending block");
    assert_eq!(pending_block.number, pending_block_2.number);

    // Check that stored tx can already be loaded from the database.
    let committed_ops = BlockSchema(&mut storage)
        .get_block_executed_ops(BlockNumber(1))
        .await?;
    assert_eq!(committed_ops.len(), 1);
    let pending_ops = BlockSchema(&mut storage)
        .get_block_executed_ops(BlockNumber(2))
        .await?;
    assert_eq!(pending_ops.len(), 1);

    // Also check that we can find the transaction by its hash.
    assert!(
        OperationsExtSchema(&mut storage)
            .get_tx_by_hash(&tx_1.hash().as_ref())
            .await?
            .is_some(),
        "Cannot find the pending transaction by hash"
    );
    assert!(
        OperationsExtSchema(&mut storage)
            .get_tx_by_hash(&tx_2.hash().as_ref())
            .await?
            .is_some(),
        "Cannot find the pending transaction by hash"
    );

    // Finalize the block.
    BlockSchema(&mut storage).save_block(block_2).await?;

    // Ensure that pending block is no more available.
    assert!(
        BlockSchema(&mut storage)
            .load_pending_block()
            .await?
            .is_none(),
        "Pending block was not removed after commit"
    );

    Ok(())
}

<<<<<<< HEAD
=======
/// Here we create blocks and publish proofs for them in different order
#[db_test]
async fn test_unproven_block_query(mut storage: StorageProcessor<'_>) -> QueryResult<()> {
    assert_eq!(ProverSchema(&mut storage).pending_jobs_count().await?, 0);

    // Execute and commit these blocks.
    BlockSchema(&mut storage)
        .execute_operation(gen_operation(
            BlockNumber(1),
            Action::Commit,
            BLOCK_SIZE_CHUNKS,
        ))
        .await?;
    ProverSchema(&mut storage)
        .store_witness(BlockNumber(1), serde_json::json!(null))
        .await?;
    assert_eq!(ProverSchema(&mut storage).pending_jobs_count().await?, 1);
    BlockSchema(&mut storage)
        .execute_operation(gen_operation(
            BlockNumber(2),
            Action::Commit,
            BLOCK_SIZE_CHUNKS,
        ))
        .await?;
    ProverSchema(&mut storage)
        .store_witness(BlockNumber(2), serde_json::json!(null))
        .await?;
    assert_eq!(ProverSchema(&mut storage).pending_jobs_count().await?, 2);
    BlockSchema(&mut storage)
        .execute_operation(gen_operation(
            BlockNumber(3),
            Action::Commit,
            BLOCK_SIZE_CHUNKS,
        ))
        .await?;
    ProverSchema(&mut storage)
        .store_witness(BlockNumber(3), serde_json::json!(null))
        .await?;
    assert_eq!(ProverSchema(&mut storage).pending_jobs_count().await?, 3);

    // Add proofs for the first two blocks.
    ProverSchema(&mut storage)
        .store_proof(BlockNumber(3), &Default::default())
        .await?;
    assert_eq!(ProverSchema(&mut storage).pending_jobs_count().await?, 2);
    ProverSchema(&mut storage)
        .store_proof(BlockNumber(1), &Default::default())
        .await?;
    assert_eq!(ProverSchema(&mut storage).pending_jobs_count().await?, 1);
    BlockSchema(&mut storage)
        .execute_operation(gen_operation(
            BlockNumber(1),
            Action::Verify {
                proof: Default::default(),
            },
            BLOCK_SIZE_CHUNKS,
        ))
        .await?;
    assert_eq!(ProverSchema(&mut storage).pending_jobs_count().await?, 1);
    ProverSchema(&mut storage)
        .store_proof(BlockNumber(2), &Default::default())
        .await?;
    assert_eq!(ProverSchema(&mut storage).pending_jobs_count().await?, 0);
    BlockSchema(&mut storage)
        .execute_operation(gen_operation(
            BlockNumber(2),
            Action::Verify {
                proof: Default::default(),
            },
            BLOCK_SIZE_CHUNKS,
        ))
        .await?;
    assert_eq!(ProverSchema(&mut storage).pending_jobs_count().await?, 0);
    Ok(())
}

>>>>>>> 9bdf9140
/// Check that operations are counted correctly.
#[db_test]
async fn test_operations_counter(mut storage: StorageProcessor<'_>) -> QueryResult<()> {
    // Expect no operations stored.
    assert_eq!(
        storage
            .chain()
            .block_schema()
            .count_aggregated_operations(AggregatedActionType::CommitBlocks, false)
            .await?,
        0
    );
    assert_eq!(
        storage
            .chain()
            .block_schema()
            .count_aggregated_operations(AggregatedActionType::ExecuteBlocks, false)
            .await?,
        0
    );
    assert_eq!(
        storage
            .chain()
            .block_schema()
            .count_aggregated_operations(AggregatedActionType::CommitBlocks, true)
            .await?,
        0
    );
    assert_eq!(
        storage
            .chain()
            .block_schema()
            .count_aggregated_operations(AggregatedActionType::ExecuteBlocks, true)
            .await?,
        0
    );

    // Store new operations.
    for (block_number, action_type) in &[
        (1, AggregatedActionType::CommitBlocks),
        (2, AggregatedActionType::CommitBlocks),
        (3, AggregatedActionType::CommitBlocks),
        (4, AggregatedActionType::CommitBlocks),
        (1, AggregatedActionType::ExecuteBlocks),
        (2, AggregatedActionType::ExecuteBlocks),
    ] {
        storage
            .chain()
            .operations_schema()
<<<<<<< HEAD
            .store_aggregated_action(gen_unique_aggregated_operation(
                *block_number,
                *action_type,
                BLOCK_SIZE_CHUNKS,
            ))
=======
            .store_operation(NewOperation {
                block_number: *block_number,
                action_type: StorageActionType::from(*action),
            })
>>>>>>> 9bdf9140
            .await?;
    }

    // Set all of them confirmed except one.
<<<<<<< HEAD
    for (block_number, action_type) in &[
        (1, AggregatedActionType::CommitBlocks),
        (2, AggregatedActionType::CommitBlocks),
        (3, AggregatedActionType::CommitBlocks),
        (1, AggregatedActionType::ExecuteBlocks),
        (2, AggregatedActionType::ExecuteBlocks),
=======
    for (block_number, action) in &[
        (BlockNumber(1), ActionType::COMMIT),
        (BlockNumber(2), ActionType::COMMIT),
        (BlockNumber(3), ActionType::COMMIT),
        (BlockNumber(1), ActionType::VERIFY),
        (BlockNumber(2), ActionType::VERIFY),
>>>>>>> 9bdf9140
    ] {
        storage
            .chain()
            .operations_schema()
            .confirm_aggregated_operations(*block_number, *block_number, *action_type)
            .await?;
    }

    // We have one unconfirmed COMMIT operation, the rest is confirmed.
    assert_eq!(
        storage
            .chain()
            .block_schema()
            .count_aggregated_operations(AggregatedActionType::CommitBlocks, false)
            .await?,
        1
    );
    assert_eq!(
        storage
            .chain()
            .block_schema()
            .count_aggregated_operations(AggregatedActionType::ExecuteBlocks, false)
            .await?,
        0
    );
    assert_eq!(
        storage
            .chain()
            .block_schema()
            .count_aggregated_operations(AggregatedActionType::CommitBlocks, true)
            .await?,
        3
    );
    assert_eq!(
        storage
            .chain()
            .block_schema()
            .count_aggregated_operations(AggregatedActionType::ExecuteBlocks, true)
            .await?,
        2
    );

    Ok(())
}<|MERGE_RESOLUTION|>--- conflicted
+++ resolved
@@ -1,15 +1,9 @@
 // External imports
 // Workspace imports
-use zksync_basic_types::H256;
 use zksync_crypto::{convert::FeConvert, rand::XorShiftRng};
 use zksync_types::{
-<<<<<<< HEAD
-    aggregated_operations::AggregatedActionType, helpers::apply_updates, AccountMap, AccountUpdate,
-    AccountUpdates, BlockNumber,
-=======
-    ethereum::OperationType, helpers::apply_updates, AccountId, AccountMap, AccountUpdate,
-    AccountUpdates, Action, ActionType, BlockNumber, TokenId,
->>>>>>> 9bdf9140
+    aggregated_operations::AggregatedActionType, helpers::apply_updates, AccountId, AccountMap,
+    AccountUpdate, AccountUpdates, BlockNumber, TokenId, H256,
 };
 // Local imports
 use crate::{
@@ -24,7 +18,7 @@
         gen_unique_aggregated_operation, BLOCK_SIZE_CHUNKS,
     },
     tests::{create_rng, db_test},
-    QueryResult, StorageActionType, StorageProcessor,
+    QueryResult, StorageProcessor,
 };
 
 /// Creates several random updates for the provided account map,
@@ -59,43 +53,31 @@
     // Execute and commit these blocks.
     // Also store account updates.
     BlockSchema(&mut storage)
-<<<<<<< HEAD
-        .save_block(gen_sample_block(1, BLOCK_SIZE_CHUNKS, Default::default()))
-=======
-        .execute_operation(gen_operation(
+        .save_block(gen_sample_block(
             BlockNumber(1),
-            Action::Commit,
             BLOCK_SIZE_CHUNKS,
+            Default::default(),
         ))
->>>>>>> 9bdf9140
         .await?;
     StateSchema(&mut storage)
         .commit_state_update(BlockNumber(1), &updates_block_1, 0)
         .await?;
     BlockSchema(&mut storage)
-<<<<<<< HEAD
-        .save_block(gen_sample_block(2, BLOCK_SIZE_CHUNKS, Default::default()))
-=======
-        .execute_operation(gen_operation(
+        .save_block(gen_sample_block(
             BlockNumber(2),
-            Action::Commit,
             BLOCK_SIZE_CHUNKS,
+            Default::default(),
         ))
->>>>>>> 9bdf9140
         .await?;
     StateSchema(&mut storage)
         .commit_state_update(BlockNumber(2), &updates_block_2, 0)
         .await?;
     BlockSchema(&mut storage)
-<<<<<<< HEAD
-        .save_block(gen_sample_block(3, BLOCK_SIZE_CHUNKS, Default::default()))
-=======
-        .execute_operation(gen_operation(
+        .save_block(gen_sample_block(
             BlockNumber(3),
-            Action::Commit,
             BLOCK_SIZE_CHUNKS,
+            Default::default(),
         ))
->>>>>>> 9bdf9140
         .await?;
     StateSchema(&mut storage)
         .commit_state_update(BlockNumber(3), &updates_block_3, 0)
@@ -118,41 +100,17 @@
     assert_eq!((block, &state), (BlockNumber(3), &accounts_block_3));
 
     // Add proofs for the first two blocks.
-<<<<<<< HEAD
     OperationsSchema(&mut storage)
         .store_aggregated_action(gen_unique_aggregated_operation(
-            1,
+            BlockNumber(1),
             AggregatedActionType::ExecuteBlocks,
             BLOCK_SIZE_CHUNKS,
         ))
         .await?;
     OperationsSchema(&mut storage)
         .store_aggregated_action(gen_unique_aggregated_operation(
-            2,
+            BlockNumber(2),
             AggregatedActionType::ExecuteBlocks,
-=======
-    ProverSchema(&mut storage)
-        .store_proof(BlockNumber(1), &Default::default())
-        .await?;
-    BlockSchema(&mut storage)
-        .execute_operation(gen_operation(
-            BlockNumber(1),
-            Action::Verify {
-                proof: Default::default(),
-            },
-            BLOCK_SIZE_CHUNKS,
-        ))
-        .await?;
-    ProverSchema(&mut storage)
-        .store_proof(BlockNumber(2), &Default::default())
-        .await?;
-    BlockSchema(&mut storage)
-        .execute_operation(gen_operation(
-            BlockNumber(2),
-            Action::Verify {
-                proof: Default::default(),
-            },
->>>>>>> 9bdf9140
             BLOCK_SIZE_CHUNKS,
         ))
         .await?;
@@ -308,30 +266,15 @@
             .await?;
 
         // Initialize reference sample fields.
-<<<<<<< HEAD
-        current_block_detail.block_number = block.block_number as i64;
+        current_block_detail.block_number = *block.block_number as i64;
         current_block_detail.new_state_root = block.new_root_hash.to_bytes();
         current_block_detail.block_size = block.block_transactions.len() as i64;
         current_block_detail.commit_tx_hash = Some(eth_tx_hash.as_ref().to_vec());
 
         // Add verification for the block if required.
-        if block_number <= n_verified {
+        if *block_number <= n_verified {
             OperationsSchema(&mut storage)
                 .store_aggregated_action(gen_unique_aggregated_operation(
-=======
-        current_block_detail.block_number = *operation.block.block_number as i64;
-        current_block_detail.new_state_root = operation.block.new_root_hash.to_bytes();
-        current_block_detail.block_size = operation.block.block_transactions.len() as i64;
-        current_block_detail.commit_tx_hash = Some(eth_tx_hash.as_ref().to_vec());
-
-        // Add verification for the block if required.
-        if *block_number <= n_verified {
-            ProverSchema(&mut storage)
-                .store_proof(block_number, &Default::default())
-                .await?;
-            let verify_operation = BlockSchema(&mut storage)
-                .execute_operation(gen_unique_operation(
->>>>>>> 9bdf9140
                     block_number,
                     AggregatedActionType::ExecuteBlocks,
                     BLOCK_SIZE_CHUNKS,
@@ -481,18 +424,9 @@
             .await?;
 
         // Add verification for the block if required.
-<<<<<<< HEAD
-        if block_number <= n_verified {
+        if *block_number <= n_verified {
             OperationsSchema(&mut storage)
                 .store_aggregated_action(gen_unique_aggregated_operation(
-=======
-        if *block_number <= n_verified {
-            ProverSchema(&mut storage)
-                .store_proof(block_number, &Default::default())
-                .await?;
-            let operation = BlockSchema(&mut storage)
-                .execute_operation(gen_unique_operation(
->>>>>>> 9bdf9140
                     block_number,
                     AggregatedActionType::ExecuteBlocks,
                     BLOCK_SIZE_CHUNKS,
@@ -612,18 +546,9 @@
         }
 
         // Add verification for the block if required.
-<<<<<<< HEAD
-        if block_number <= n_verified {
+        if *block_number <= n_verified {
             OperationsSchema(&mut storage)
                 .store_aggregated_action(gen_unique_aggregated_operation(
-=======
-        if *block_number <= n_verified {
-            ProverSchema(&mut storage)
-                .store_proof(block_number, &Default::default())
-                .await?;
-            let operation = BlockSchema(&mut storage)
-                .execute_operation(gen_unique_operation(
->>>>>>> 9bdf9140
                     block_number,
                     AggregatedActionType::ExecuteBlocks,
                     BLOCK_SIZE_CHUNKS,
@@ -702,16 +627,10 @@
         let tx = from_zksync_account.sign_change_pubkey_tx(
             None,
             false,
-<<<<<<< HEAD
-            0,
+            TokenId(0),
             Default::default(),
             false,
             Default::default(),
-=======
-            TokenId(0),
-            Default::default(),
-            false,
->>>>>>> 9bdf9140
         );
 
         let change_pubkey_op = ZkSyncOp::ChangePubKeyOffchain(Box::new(ChangePubKeyOp {
@@ -773,23 +692,8 @@
     let txs_1 = vec![executed_tx_1];
     let txs_2 = vec![executed_tx_2];
 
-<<<<<<< HEAD
-    let block_1 = gen_sample_block(1, BLOCK_SIZE_CHUNKS, txs_1.clone());
-    let block_2 = gen_sample_block(2, BLOCK_SIZE_CHUNKS, txs_2.clone());
-=======
-    let block_1 = gen_operation_with_txs(
-        BlockNumber(1),
-        Action::Commit,
-        BLOCK_SIZE_CHUNKS,
-        txs_1.clone(),
-    );
-    let block_2 = gen_operation_with_txs(
-        BlockNumber(2),
-        Action::Commit,
-        BLOCK_SIZE_CHUNKS,
-        txs_2.clone(),
-    );
->>>>>>> 9bdf9140
+    let block_1 = gen_sample_block(BlockNumber(1), BLOCK_SIZE_CHUNKS, txs_1.clone());
+    let block_2 = gen_sample_block(BlockNumber(2), BLOCK_SIZE_CHUNKS, txs_2.clone());
 
     let pending_block_1 = PendingBlock {
         number: BlockNumber(1),
@@ -917,85 +821,6 @@
     Ok(())
 }
 
-<<<<<<< HEAD
-=======
-/// Here we create blocks and publish proofs for them in different order
-#[db_test]
-async fn test_unproven_block_query(mut storage: StorageProcessor<'_>) -> QueryResult<()> {
-    assert_eq!(ProverSchema(&mut storage).pending_jobs_count().await?, 0);
-
-    // Execute and commit these blocks.
-    BlockSchema(&mut storage)
-        .execute_operation(gen_operation(
-            BlockNumber(1),
-            Action::Commit,
-            BLOCK_SIZE_CHUNKS,
-        ))
-        .await?;
-    ProverSchema(&mut storage)
-        .store_witness(BlockNumber(1), serde_json::json!(null))
-        .await?;
-    assert_eq!(ProverSchema(&mut storage).pending_jobs_count().await?, 1);
-    BlockSchema(&mut storage)
-        .execute_operation(gen_operation(
-            BlockNumber(2),
-            Action::Commit,
-            BLOCK_SIZE_CHUNKS,
-        ))
-        .await?;
-    ProverSchema(&mut storage)
-        .store_witness(BlockNumber(2), serde_json::json!(null))
-        .await?;
-    assert_eq!(ProverSchema(&mut storage).pending_jobs_count().await?, 2);
-    BlockSchema(&mut storage)
-        .execute_operation(gen_operation(
-            BlockNumber(3),
-            Action::Commit,
-            BLOCK_SIZE_CHUNKS,
-        ))
-        .await?;
-    ProverSchema(&mut storage)
-        .store_witness(BlockNumber(3), serde_json::json!(null))
-        .await?;
-    assert_eq!(ProverSchema(&mut storage).pending_jobs_count().await?, 3);
-
-    // Add proofs for the first two blocks.
-    ProverSchema(&mut storage)
-        .store_proof(BlockNumber(3), &Default::default())
-        .await?;
-    assert_eq!(ProverSchema(&mut storage).pending_jobs_count().await?, 2);
-    ProverSchema(&mut storage)
-        .store_proof(BlockNumber(1), &Default::default())
-        .await?;
-    assert_eq!(ProverSchema(&mut storage).pending_jobs_count().await?, 1);
-    BlockSchema(&mut storage)
-        .execute_operation(gen_operation(
-            BlockNumber(1),
-            Action::Verify {
-                proof: Default::default(),
-            },
-            BLOCK_SIZE_CHUNKS,
-        ))
-        .await?;
-    assert_eq!(ProverSchema(&mut storage).pending_jobs_count().await?, 1);
-    ProverSchema(&mut storage)
-        .store_proof(BlockNumber(2), &Default::default())
-        .await?;
-    assert_eq!(ProverSchema(&mut storage).pending_jobs_count().await?, 0);
-    BlockSchema(&mut storage)
-        .execute_operation(gen_operation(
-            BlockNumber(2),
-            Action::Verify {
-                proof: Default::default(),
-            },
-            BLOCK_SIZE_CHUNKS,
-        ))
-        .await?;
-    assert_eq!(ProverSchema(&mut storage).pending_jobs_count().await?, 0);
-    Ok(())
-}
-
->>>>>>> 9bdf9140
 /// Check that operations are counted correctly.
 #[db_test]
 async fn test_operations_counter(mut storage: StorageProcessor<'_>) -> QueryResult<()> {
@@ -1035,47 +860,31 @@
 
     // Store new operations.
     for (block_number, action_type) in &[
-        (1, AggregatedActionType::CommitBlocks),
-        (2, AggregatedActionType::CommitBlocks),
-        (3, AggregatedActionType::CommitBlocks),
-        (4, AggregatedActionType::CommitBlocks),
-        (1, AggregatedActionType::ExecuteBlocks),
-        (2, AggregatedActionType::ExecuteBlocks),
+        (BlockNumber(1), AggregatedActionType::CommitBlocks),
+        (BlockNumber(2), AggregatedActionType::CommitBlocks),
+        (BlockNumber(3), AggregatedActionType::CommitBlocks),
+        (BlockNumber(4), AggregatedActionType::CommitBlocks),
+        (BlockNumber(1), AggregatedActionType::ExecuteBlocks),
+        (BlockNumber(2), AggregatedActionType::ExecuteBlocks),
     ] {
         storage
             .chain()
             .operations_schema()
-<<<<<<< HEAD
             .store_aggregated_action(gen_unique_aggregated_operation(
                 *block_number,
                 *action_type,
                 BLOCK_SIZE_CHUNKS,
             ))
-=======
-            .store_operation(NewOperation {
-                block_number: *block_number,
-                action_type: StorageActionType::from(*action),
-            })
->>>>>>> 9bdf9140
             .await?;
     }
 
     // Set all of them confirmed except one.
-<<<<<<< HEAD
     for (block_number, action_type) in &[
-        (1, AggregatedActionType::CommitBlocks),
-        (2, AggregatedActionType::CommitBlocks),
-        (3, AggregatedActionType::CommitBlocks),
-        (1, AggregatedActionType::ExecuteBlocks),
-        (2, AggregatedActionType::ExecuteBlocks),
-=======
-    for (block_number, action) in &[
-        (BlockNumber(1), ActionType::COMMIT),
-        (BlockNumber(2), ActionType::COMMIT),
-        (BlockNumber(3), ActionType::COMMIT),
-        (BlockNumber(1), ActionType::VERIFY),
-        (BlockNumber(2), ActionType::VERIFY),
->>>>>>> 9bdf9140
+        (BlockNumber(1), AggregatedActionType::CommitBlocks),
+        (BlockNumber(2), AggregatedActionType::CommitBlocks),
+        (BlockNumber(3), AggregatedActionType::CommitBlocks),
+        (BlockNumber(1), AggregatedActionType::ExecuteBlocks),
+        (BlockNumber(2), AggregatedActionType::ExecuteBlocks),
     ] {
         storage
             .chain()
