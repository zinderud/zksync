use crate::external_commands::js_revert_reason;

use anyhow::{bail, ensure, format_err};
use ethabi::{ParamType, Token};
use num::{BigUint, ToPrimitive};
use std::convert::TryFrom;
use std::str::FromStr;
use web3::api::Eth;
use web3::contract::{Contract, Options};
use web3::types::{
    BlockId, CallRequest, Transaction, TransactionId, TransactionReceipt, H256, U128, U256, U64,
};
use web3::{Transport, Web3};
use zksync_contracts::{erc20_contract, zksync_contract};
use zksync_crypto::convert::FeConvert;
use zksync_crypto::proof::{EncodedAggregatedProof, EncodedProofPlonk};
use zksync_eth_client::ETHClient;
use zksync_eth_signer::PrivateKeySigner;
use zksync_types::aggregated_operations::{
    stored_block_info, BlocksCommitOperation, BlocksExecuteOperation, BlocksProofOperation,
};
use zksync_types::block::Block;
use zksync_types::{AccountId, Address, Nonce, PriorityOp, PubKeyHash, TokenId};

pub fn parse_ether(eth_value: &str) -> Result<BigUint, anyhow::Error> {
    let split = eth_value.split('.').collect::<Vec<&str>>();
    ensure!(split.len() == 1 || split.len() == 2, "Wrong eth value");
    let string_wei_value = if split.len() == 1 {
        format!("{}000000000000000000", split[0])
    } else if split.len() == 2 {
        let before_dot = split[0];
        let after_dot = split[1];
        ensure!(
            after_dot.len() <= 18,
            "ETH value can have up to 18 digits after dot."
        );
        let zeros_to_pad = 18 - after_dot.len();
        format!("{}{}{}", before_dot, after_dot, "0".repeat(zeros_to_pad))
    } else {
        unreachable!()
    };

    Ok(BigUint::from_str(&string_wei_value)?)
}

/// Used to sign and post ETH transactions for the zkSync contracts.
#[derive(Debug, Clone)]
pub struct EthereumAccount<T: Transport> {
    pub private_key: H256,
    pub address: Address,
    pub main_contract_eth_client: ETHClient<T, PrivateKeySigner>,
}

fn big_dec_to_u256(bd: BigUint) -> U256 {
    U256::from_dec_str(&bd.to_string()).unwrap()
}

fn u256_to_big_dec(u256: U256) -> BigUint {
    BigUint::from_str(&u256.to_string()).unwrap()
}

fn priority_op_from_tx_logs(receipt: &TransactionReceipt) -> Option<PriorityOp> {
    receipt
        .logs
        .iter()
        .find_map(|op| PriorityOp::try_from(op.clone()).ok())
}

impl<T: Transport> EthereumAccount<T> {
    pub fn new(
        private_key: H256,
        address: Address,
        transport: T,
        contract_address: Address,
        chain_id: u8,
        gas_price_factor: f64,
    ) -> Self {
        let eth_signer = PrivateKeySigner::new(private_key);
        let main_contract_eth_client = ETHClient::new(
            transport,
            zksync_contract(),
            address,
            eth_signer,
            contract_address,
            chain_id,
            gas_price_factor,
        );

        Self {
            private_key,
            address,
            main_contract_eth_client,
        }
    }

    pub async fn total_blocks_committed(&self) -> Result<u64, anyhow::Error> {
        let contract = Contract::new(
            self.main_contract_eth_client.web3.eth(),
            self.main_contract_eth_client.contract_addr,
            self.main_contract_eth_client.contract.clone(),
        );

        contract
            .query("totalBlocksCommitted", (), None, default_tx_options(), None)
            .await
            .map_err(|e| format_err!("Contract query fail: {}", e))
    }

    pub async fn total_blocks_verified(&self) -> Result<u64, anyhow::Error> {
        let contract = Contract::new(
            self.main_contract_eth_client.web3.eth(),
            self.main_contract_eth_client.contract_addr,
            self.main_contract_eth_client.contract.clone(),
        );

        contract
            .query("totalBlocksVerified", (), None, default_tx_options(), None)
            .await
            .map_err(|e| format_err!("Contract query fail: {}", e))
    }

    pub async fn is_exodus(&self) -> Result<bool, anyhow::Error> {
        let contract = Contract::new(
            self.main_contract_eth_client.web3.eth(),
            self.main_contract_eth_client.contract_addr,
            self.main_contract_eth_client.contract.clone(),
        );

        contract
            .query("exodusMode", (), None, default_tx_options(), None)
            .await
            .map_err(|e| format_err!("Contract query fail: {}", e))
    }

    pub async fn full_exit(
        &self,
        account_id: AccountId,
        token_address: Address,
    ) -> Result<(TransactionReceipt, PriorityOp), anyhow::Error> {
        let signed_tx = self
            .main_contract_eth_client
            .sign_call_tx(
                "fullExit",
                (u64::from(account_id), token_address),
                default_tx_options(),
            )
            .await
            .map_err(|e| format_err!("Full exit send err: {}", e))?;
        let eth = self.main_contract_eth_client.web3.eth();
        let receipt = send_raw_tx_wait_confirmation(eth, signed_tx.raw_tx).await?;
        ensure!(
            receipt.status == Some(U64::from(1)),
            "Full exit submit fail"
        );
        Ok((
            receipt.clone(),
            priority_op_from_tx_logs(&receipt).expect("no priority op log in full exit"),
        ))
    }

    pub async fn exit(
        &self,
        last_block: &Block,
        account_id: AccountId,
        token_id: TokenId,
        amount: &BigUint,
        proof: EncodedAggregatedProof,
    ) -> Result<ETHExecResult, anyhow::Error> {
        let mut options = Options::default();
        options.gas = Some(3_000_000.into()); // `exit` function requires more gas to operate.

        let stored_block_info = stored_block_info(last_block);
        let signed_tx = self
            .main_contract_eth_client
            .sign_call_tx(
                "exit",
                (
                    stored_block_info,
                    u64::from(account_id),
                    u64::from(token_id),
                    U128::from(amount.to_u128().unwrap()),
                    proof.get_eth_tx_args(),
                ),
                options,
            )
            .await
            .map_err(|e| format_err!("Exit send err: {}", e))?;

        let eth = self.main_contract_eth_client.web3.eth();
        let receipt = send_raw_tx_wait_confirmation(eth, signed_tx.raw_tx).await?;

        Ok(ETHExecResult::new(receipt, &self.main_contract_eth_client.web3).await)
    }

    pub async fn cancel_outstanding_deposits_for_exodus_mode(
        &self,
        number: u64,
    ) -> Result<ETHExecResult, anyhow::Error> {
        let signed_tx = self
            .main_contract_eth_client
            .sign_call_tx(
                "cancelOutstandingDepositsForExodusMode",
                number,
                default_tx_options(),
            )
            .await
            .map_err(|e| format_err!("cancelOutstandingDepositsForExodusMode send err: {}", e))?;

        let eth = self.main_contract_eth_client.web3.eth();
        let receipt = send_raw_tx_wait_confirmation(eth, signed_tx.raw_tx).await?;

        Ok(ETHExecResult::new(receipt, &self.main_contract_eth_client.web3).await)
    }

    pub async fn change_pubkey_priority_op(
        &self,
        new_pubkey_hash: &PubKeyHash,
    ) -> Result<PriorityOp, anyhow::Error> {
        let signed_tx = self
            .main_contract_eth_client
            .sign_call_tx(
                "changePubKeyHash",
                (new_pubkey_hash.data.to_vec(),),
                default_tx_options(),
            )
            .await
            .map_err(|e| format_err!("ChangePubKeyHash send err: {}", e))?;
        let eth = self.main_contract_eth_client.web3.eth();
        let receipt = send_raw_tx_wait_confirmation(eth, signed_tx.raw_tx).await?;
        ensure!(
            receipt.status == Some(U64::from(1)),
            "ChangePubKeyHash transaction failed"
        );

        Ok(priority_op_from_tx_logs(&receipt).expect("no priority op log in change pubkey hash"))
    }

    /// Returns only one tx receipt. Return type is `Vec` for compatibility with deposit erc20
    pub async fn deposit_eth(
        &self,
        amount: BigUint,
        to: &Address,
        nonce: Option<U256>,
    ) -> Result<(Vec<TransactionReceipt>, PriorityOp), anyhow::Error> {
        let signed_tx = self
            .main_contract_eth_client
            .sign_call_tx(
                "depositETH",
                *to,
                Options::with(|opt| {
                    opt.value = Some(big_dec_to_u256(amount.clone()));
                    opt.nonce = nonce;
                    opt.gas = Some(500_000.into());
                }),
            )
            .await
            .map_err(|e| format_err!("Deposit eth send err: {}", e))?;
        let eth = self.main_contract_eth_client.web3.eth();
        let receipt = send_raw_tx_wait_confirmation(eth, signed_tx.raw_tx).await?;
        ensure!(receipt.status == Some(U64::from(1)), "eth deposit fail");
        let priority_op =
            priority_op_from_tx_logs(&receipt).expect("no priority op log in deposit");
        Ok((vec![receipt], priority_op))
    }

    pub async fn eth_balance(&self) -> Result<BigUint, anyhow::Error> {
        Ok(u256_to_big_dec(
            self.main_contract_eth_client
                .web3
                .eth()
                .balance(self.address, None)
                .await?,
        ))
    }

    pub async fn erc20_balance(&self, token_contract: &Address) -> Result<BigUint, anyhow::Error> {
        let contract = Contract::new(
            self.main_contract_eth_client.web3.eth(),
            *token_contract,
            erc20_contract(),
        );
        contract
            .query("balanceOf", self.address, None, default_tx_options(), None)
            .await
            .map(u256_to_big_dec)
            .map_err(|e| format_err!("Contract query fail: {}", e))
    }

    pub async fn balances_to_withdraw(&self, token: TokenId) -> Result<BigUint, anyhow::Error> {
        let contract = Contract::new(
            self.main_contract_eth_client.web3.eth(),
            self.main_contract_eth_client.contract_addr,
            self.main_contract_eth_client.contract.clone(),
        );

        Ok(contract
            .query(
                "getBalanceToWithdraw",
                (self.address, u64::from(token)),
                None,
                default_tx_options(),
                None,
            )
            .await
            .map(u256_to_big_dec)
            .map_err(|e| format_err!("Contract query fail: {}", e))?)
    }

    pub async fn approve_erc20(
        &self,
        token_contract: Address,
        amount: BigUint,
    ) -> Result<TransactionReceipt, anyhow::Error> {
        let eth_signer = PrivateKeySigner::new(self.private_key);
        let erc20_client = ETHClient::new(
            self.main_contract_eth_client.web3.transport().clone(),
            erc20_contract(),
            self.address,
            eth_signer,
            token_contract,
            self.main_contract_eth_client.chain_id,
            self.main_contract_eth_client.gas_price_factor,
        );

        let signed_tx = erc20_client
            .sign_call_tx(
                "approve",
                (
                    self.main_contract_eth_client.contract_addr,
                    big_dec_to_u256(amount.clone()),
                ),
                default_tx_options(),
            )
            .await
            .map_err(|e| format_err!("Approve send err: {}", e))?;
        let eth = self.main_contract_eth_client.web3.eth();
        let receipt = send_raw_tx_wait_confirmation(eth, signed_tx.raw_tx).await?;

        ensure!(receipt.status == Some(U64::from(1)), "erc20 approve fail");

        Ok(receipt)
    }

    /// Returns TransactionReceipt of erc20 approve and erc20 deposit
    pub async fn deposit_erc20(
        &self,
        token_contract: Address,
        amount: BigUint,
        to: &Address,
    ) -> Result<(Vec<TransactionReceipt>, PriorityOp), anyhow::Error> {
        let approve_receipt = self.approve_erc20(token_contract, amount.clone()).await?;

        let signed_tx = self
            .main_contract_eth_client
            .sign_call_tx(
                "depositERC20",
                (token_contract, big_dec_to_u256(amount.clone()), *to),
                default_tx_options(),
            )
            .await
            .map_err(|e| format_err!("Deposit erc20 send err: {}", e))?;
        let eth = self.main_contract_eth_client.web3.eth();
        let receipt = send_raw_tx_wait_confirmation(eth, signed_tx.raw_tx).await?;
        let exec_result = ETHExecResult::new(receipt, &self.main_contract_eth_client.web3).await;
        let receipt = exec_result.success_result()?;
        let priority_op =
            priority_op_from_tx_logs(&receipt).expect("no priority op log in deposit erc20");
        Ok((vec![approve_receipt, receipt], priority_op))
    }

    pub async fn commit_block(
        &self,
        commit_operation: &BlocksCommitOperation,
    ) -> Result<ETHExecResult, anyhow::Error> {
        let signed_tx = self
            .main_contract_eth_client
            .sign_call_tx(
                "commitBlocks",
                commit_operation.get_eth_tx_args().as_slice(),
                Options::with(|f| f.gas = Some(U256::from(9 * 10u64.pow(6)))),
            )
            .await
            .map_err(|e| format_err!("Commit block send err: {}", e))?;

        let eth = self.main_contract_eth_client.web3.eth();
        let receipt = send_raw_tx_wait_confirmation(eth, signed_tx.raw_tx).await?;

        Ok(ETHExecResult::new(receipt, &self.main_contract_eth_client.web3).await)
    }

    // Verifies block using provided proof or empty proof if None is provided. (`DUMMY_VERIFIER` should be enabled on the contract).
    pub async fn verify_block(
        &self,
        proof: &EncodedAggregatedProof,
    ) -> Result<ETHExecResult, anyhow::Error> {
        let signed_tx = self
            .main_contract_eth_client
            .sign_call_tx(
                "verifyCommitments",
                proof.get_eth_tx_args(),
                Options::with(|f| f.gas = Some(U256::from(10 * 10u64.pow(6)))),
            )
            .await
            .map_err(|e| format_err!("Verify block send err: {}", e))?;
        let eth = self.main_contract_eth_client.web3.eth();
        let receipt = send_raw_tx_wait_confirmation(eth, signed_tx.raw_tx).await?;
        Ok(ETHExecResult::new(receipt, &self.main_contract_eth_client.web3).await)
    }

    // Completes pending withdrawals.
    pub async fn execute_block(
        &self,
        execute_operation: &BlocksExecuteOperation,
    ) -> Result<ETHExecResult, anyhow::Error> {
        let signed_tx = self
            .main_contract_eth_client
            .sign_call_tx(
                "executeBlocks",
                execute_operation.get_eth_tx_args().as_slice(),
                Options::with(|f| f.gas = Some(U256::from(9 * 10u64.pow(6)))),
            )
            .await
            .map_err(|e| format_err!("Complete withdrawals send err: {}", e))?;
        let eth = self.main_contract_eth_client.web3.eth();
        let receipt = send_raw_tx_wait_confirmation(eth, signed_tx.raw_tx).await?;

        Ok(ETHExecResult::new(receipt, &self.main_contract_eth_client.web3).await)
    }

<<<<<<< HEAD
    pub async fn revert_blocks(&self, blocks: Vec<Block>) -> Result<ETHExecResult, anyhow::Error> {
        let reverted_blocks: Vec<_> = blocks
            .iter()
            .map(|block| stored_block_info(block))
            .collect();
=======
    pub async fn revert_blocks(&self, blocks: &[Block]) -> Result<ETHExecResult, anyhow::Error> {
        let tx_arg = Token::Array(blocks.iter().map(stored_block_info).collect());

>>>>>>> 0e33f873
        let signed_tx = self
            .main_contract_eth_client
            .sign_call_tx(
                "revertBlocks",
<<<<<<< HEAD
                reverted_blocks,
=======
                tx_arg,
>>>>>>> 0e33f873
                Options::with(|f| f.gas = Some(U256::from(9 * 10u64.pow(6)))),
            )
            .await
            .map_err(|e| format_err!("Revert blocks send err: {}", e))?;
        let eth = self.main_contract_eth_client.web3.eth();
        let receipt = send_raw_tx_wait_confirmation(eth, signed_tx.raw_tx).await?;

        Ok(ETHExecResult::new(receipt, &self.main_contract_eth_client.web3).await)
    }

    pub async fn trigger_exodus_if_needed(&self) -> Result<ETHExecResult, anyhow::Error> {
        let signed_tx = self
            .main_contract_eth_client
            .sign_call_tx("triggerExodusIfNeeded", (), default_tx_options())
            .await
            .map_err(|e| format_err!("Trigger exodus if needed send err: {}", e))?;
        let eth = self.main_contract_eth_client.web3.eth();
        let receipt = send_raw_tx_wait_confirmation(eth, signed_tx.raw_tx).await?;

        Ok(ETHExecResult::new(receipt, &self.main_contract_eth_client.web3).await)
    }

    pub async fn eth_block_number(&self) -> Result<u64, anyhow::Error> {
        Ok(self.main_contract_eth_client.block_number().await?.as_u64())
    }

    pub async fn auth_fact(
        &self,
        fact: &[u8],
        nonce: Nonce,
    ) -> Result<TransactionReceipt, anyhow::Error> {
        let signed_tx = self
            .main_contract_eth_client
            .sign_call_tx(
                "setAuthPubkeyHash",
                (fact.to_vec(), u64::from(nonce)),
                default_tx_options(),
            )
            .await
            .map_err(|e| format_err!("AuthFact send err: {}", e))?;
        let eth = self.main_contract_eth_client.web3.eth();
        send_raw_tx_wait_confirmation(eth, signed_tx.raw_tx).await
    }
}

#[derive(Debug, Clone)]
pub struct ETHExecResult {
    success: bool,
    receipt: TransactionReceipt,
    revert_reason: String,
}

impl ETHExecResult {
    pub async fn new<T: Transport>(receipt: TransactionReceipt, web3: &Web3<T>) -> Self {
        let (success, revert_reason) = if receipt.status == Some(U64::from(1)) {
            (true, String::from(""))
        } else {
            let reason = get_revert_reason(&receipt, web3)
                .await
                .expect("Failed to get revert reason");
            (false, reason)
        };

        Self {
            success,
            revert_reason,
            receipt,
        }
    }

    pub fn success_result(self) -> Result<TransactionReceipt, anyhow::Error> {
        if self.success {
            Ok(self.receipt)
        } else {
            bail!(
                "revert reason: {}, tx: 0x{:x}",
                self.revert_reason,
                self.receipt.transaction_hash
            );
        }
    }

    pub fn expect_success(self) -> TransactionReceipt {
        let tx_hash = self.receipt.transaction_hash;
        self.success_result().unwrap_or_else(|e| {
            eprintln!("js revert reason:\n{}", js_revert_reason(&tx_hash));
            panic!("Expected transaction success: {}", e)
        })
    }

    pub fn expect_revert(self, code: &str) {
        if self.success {
            panic!(
                "Expected transaction fail, success instead, tx: 0x{:x}",
                self.receipt.transaction_hash
            );
        } else if self.revert_reason != code {
            panic!("Transaction failed with incorrect return code, expected: {}, found: {}, tx: 0x{:x}", code, self.revert_reason, self.receipt.transaction_hash);
        }
    }
}

/// Gets revert reason of failed transactions (i.e. if contract executes `require(false, "msg")` this function returns "msg")
async fn get_revert_reason<T: Transport>(
    receipt: &TransactionReceipt,
    web3: &Web3<T>,
) -> Result<String, anyhow::Error> {
    let tx = web3
        .eth()
        .transaction(TransactionId::Hash(receipt.transaction_hash))
        .await?;
    if let Some(Transaction {
        from,
        to: Some(to),
        gas,
        gas_price,
        value,
        input,
        ..
    }) = tx
    {
        // To get revert reason we have to make call to contract using the same args as function.
        let encoded_revert_reason = web3
            .eth()
            .call(
                CallRequest {
                    from: Some(from),
                    to: Some(to),
                    gas: Some(gas),
                    gas_price: Some(gas_price),
                    value: Some(value),
                    data: Some(input),
                },
                receipt.block_number.clone().map(BlockId::from),
            )
            .await?;

        // For some strange reason this could happen
        if encoded_revert_reason.0.len() < 4 {
            return Ok("".to_string());
        }
        // This function returns ABI encoded retrun value for function with signature "Error(string)"
        // we strip first 4 bytes because they encode function name "Error", the rest is encoded string.
        let encoded_string_without_function_hash = &encoded_revert_reason.0[4..];
        Ok(
            ethabi::decode(&[ParamType::String], encoded_string_without_function_hash)
                .map_err(|e| format_err!("ABI decode error {}", e))?
                .into_iter()
                .next()
                .unwrap()
                .to_string()
                .unwrap(),
        )
    } else {
        Ok("".to_string())
    }
}

async fn send_raw_tx_wait_confirmation<T: Transport>(
    eth: Eth<T>,
    raw_tx: Vec<u8>,
) -> Result<TransactionReceipt, anyhow::Error> {
    let tx_hash = eth
        .send_raw_transaction(raw_tx.into())
        .await
        .map_err(|e| format_err!("Failed to send raw tx: {}", e))?;
    loop {
        if let Some(receipt) = eth
            .transaction_receipt(tx_hash)
            .await
            .map_err(|e| format_err!("Failed to get receipt from eth node: {}", e))?
        {
            return Ok(receipt);
        }
    }
}

fn default_tx_options() -> Options {
    let mut options = Options::default();
    // Set the gas limit, so `eth_client` won't complain about it.
    options.gas = Some(500_000.into());

    options
}

/// Get fee paid in wei for tx execution
pub async fn get_executed_tx_fee<T: Transport>(
    eth: Eth<T>,
    receipt: &TransactionReceipt,
) -> Result<BigUint, anyhow::Error> {
    let gas_used = receipt.gas_used.ok_or_else(|| {
        format_err!(
            "Not used gas in the receipt: 0x{:x?}",
            receipt.transaction_hash
        )
    })?;

    let tx = eth
        .transaction(TransactionId::Hash(receipt.transaction_hash))
        .await?
        .ok_or_else(|| format_err!("Transaction not found: 0x{:x?}", receipt.transaction_hash))?;

    Ok((gas_used * tx.gas_price).to_string().parse().unwrap())
}<|MERGE_RESOLUTION|>--- conflicted
+++ resolved
@@ -427,26 +427,14 @@
         Ok(ETHExecResult::new(receipt, &self.main_contract_eth_client.web3).await)
     }
 
-<<<<<<< HEAD
-    pub async fn revert_blocks(&self, blocks: Vec<Block>) -> Result<ETHExecResult, anyhow::Error> {
-        let reverted_blocks: Vec<_> = blocks
-            .iter()
-            .map(|block| stored_block_info(block))
-            .collect();
-=======
     pub async fn revert_blocks(&self, blocks: &[Block]) -> Result<ETHExecResult, anyhow::Error> {
         let tx_arg = Token::Array(blocks.iter().map(stored_block_info).collect());
 
->>>>>>> 0e33f873
         let signed_tx = self
             .main_contract_eth_client
             .sign_call_tx(
                 "revertBlocks",
-<<<<<<< HEAD
-                reverted_blocks,
-=======
                 tx_arg,
->>>>>>> 0e33f873
                 Options::with(|f| f.gas = Some(U256::from(9 * 10u64.pow(6)))),
             )
             .await
