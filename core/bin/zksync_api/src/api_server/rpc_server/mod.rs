// Built-in uses
use std::time::Instant;
// External uses
use futures::{
    channel::{mpsc, oneshot},
    SinkExt,
};
use jsonrpc_core::{Error, IoHandler, MetaIoHandler, Metadata, Middleware, Result};
use jsonrpc_http_server::ServerBuilder;
// Workspace uses
use zksync_config::ConfigurationOptions;
use zksync_storage::{
    chain::{
        block::records::BlockDetails, operations::records::StoredExecutedPriorityOperation,
        operations_ext::records::TxReceiptResponse,
    },
    ConnectionPool, StorageProcessor,
};
use zksync_types::{tx::TxHash, Address, TokenLike, TxFeeTypes};
// Local uses
use crate::{
    fee_ticker::{Fee, TickerRequest, TokenPriceRequestType},
    signature_checker::VerifyTxSignatureRequest,
    utils::shared_lru_cache::SharedLruCache,
};
use bigdecimal::BigDecimal;
use zksync_utils::panic_notify::ThreadPanicNotify;

pub mod error;
mod rpc_impl;
mod rpc_trait;
pub mod types;

pub use self::rpc_trait::Rpc;
use self::types::*;
use super::tx_sender::TxSender;

#[derive(Clone)]
pub struct RpcApp {
    runtime_handle: tokio::runtime::Handle,

    cache_of_executed_priority_operations: SharedLruCache<u32, StoredExecutedPriorityOperation>,
    cache_of_blocks_info: SharedLruCache<i64, BlockDetails>,
    cache_of_transaction_receipts: SharedLruCache<Vec<u8>, TxReceiptResponse>,
    cache_of_complete_withdrawal_tx_hashes: SharedLruCache<TxHash, String>,

    pub confirmations_for_eth_event: u64,

    tx_sender: TxSender,
}

impl RpcApp {
    pub fn new(
        config_options: &ConfigurationOptions,
        connection_pool: ConnectionPool,
        sign_verify_request_sender: mpsc::Sender<VerifyTxSignatureRequest>,
        ticker_request_sender: mpsc::Sender<TickerRequest>,
    ) -> Self {
        let runtime_handle = tokio::runtime::Handle::try_current()
            .expect("RpcApp must be created from the context of Tokio Runtime");

        let api_requests_caches_size = config_options.api_requests_caches_size;
        let confirmations_for_eth_event = config_options.confirmations_for_eth_event;

        let tx_sender = TxSender::new(
            connection_pool,
            sign_verify_request_sender,
            ticker_request_sender,
            config_options,
        );

        RpcApp {
            runtime_handle,

            cache_of_executed_priority_operations: SharedLruCache::new(api_requests_caches_size),
            cache_of_blocks_info: SharedLruCache::new(api_requests_caches_size),
            cache_of_transaction_receipts: SharedLruCache::new(api_requests_caches_size),
            cache_of_complete_withdrawal_tx_hashes: SharedLruCache::new(api_requests_caches_size),

            confirmations_for_eth_event,

            tx_sender,
        }
    }

    pub fn extend<T: Metadata, S: Middleware<T>>(self, io: &mut MetaIoHandler<T, S>) {
        io.extend_with(self.to_delegate())
    }
}

impl RpcApp {
    async fn access_storage(&self) -> Result<StorageProcessor<'_>> {
        self.tx_sender
            .pool
            .access_storage()
            .await
            .map_err(|_| Error::internal_error())
    }

    /// Async version of `get_ongoing_deposits` which does not use old futures as a return type.
    async fn get_ongoing_deposits_impl(&self, address: Address) -> Result<OngoingDepositsResp> {
        let start = Instant::now();
        let confirmations_for_eth_event = self.confirmations_for_eth_event;

        let ongoing_ops = self
            .tx_sender
            .core_api_client
            .get_unconfirmed_deposits(address)
            .await
            .map_err(|_| Error::internal_error())?;

        let mut max_block_number = 0;

        // Transform operations into `OngoingDeposit` and find the maximum block number in a
        // single pass.
        let deposits: Vec<_> = ongoing_ops
            .into_iter()
            .map(|(block, op)| {
                if block > max_block_number {
                    max_block_number = block;
                }

                OngoingDeposit::new(block, op)
            })
            .collect();

        let estimated_deposits_approval_block = if !deposits.is_empty() {
            // We have to wait `confirmations_for_eth_event` blocks after the most
            // recent deposit operation.
            Some(max_block_number + confirmations_for_eth_event)
        } else {
            // No ongoing deposits => no estimated block.
            None
        };

        metrics::histogram!("api.rpc.get_ongoing_deposits", start.elapsed());
        Ok(OngoingDepositsResp {
            address,
            deposits,
            confirmations_for_eth_event,
            estimated_deposits_approval_block,
        })
    }

    // cache access functions
    async fn get_executed_priority_operation(
        &self,
        serial_id: u32,
    ) -> Result<Option<StoredExecutedPriorityOperation>> {
        let start = Instant::now();
        let res =
            if let Some(executed_op) = self.cache_of_executed_priority_operations.get(&serial_id) {
                Some(executed_op)
            } else {
                let mut storage = self.access_storage().await?;
                let executed_op = storage
                    .chain()
                    .operations_schema()
                    .get_executed_priority_operation(serial_id)
                    .await
                    .map_err(|err| {
                        vlog::warn!("Internal Server Error: '{}'; input: {}", err, serial_id);
                        Error::internal_error()
                    })?;

                if let Some(executed_op) = executed_op.clone() {
                    self.cache_of_executed_priority_operations
                        .insert(serial_id, executed_op);
                }

                executed_op
            };

        metrics::histogram!("api.rpc.get_executed_priority_operation", start.elapsed());
        Ok(res)
    }

    async fn get_block_info(&self, block_number: i64) -> Result<Option<BlockDetails>> {
        let start = Instant::now();
        let res = if let Some(block) = self.cache_of_blocks_info.get(&block_number) {
            Some(block)
        } else {
            let mut storage = self.access_storage().await?;
            let block = storage
                .chain()
                .block_schema()
                .find_block_by_height_or_hash(block_number.to_string())
                .await;

            if let Some(block) = block.clone() {
                // Unverified blocks can still change, so we can't cache them.
                if block.verified_at.is_some() && block.block_number == block_number {
                    self.cache_of_blocks_info.insert(block_number, block);
                }
            }

            block
        };

        metrics::histogram!("api.rpc.get_block_info", start.elapsed());
        Ok(res)
    }

    async fn get_tx_receipt(&self, tx_hash: TxHash) -> Result<Option<TxReceiptResponse>> {
        let start = Instant::now();
        let res = if let Some(tx_receipt) = self
            .cache_of_transaction_receipts
            .get(&tx_hash.as_ref().to_vec())
        {
            Some(tx_receipt)
        } else {
            let mut storage = self.access_storage().await?;
            let tx_receipt = storage
                .chain()
                .operations_ext_schema()
                .tx_receipt(tx_hash.as_ref())
                .await
                .map_err(|err| {
                    vlog::warn!(
                        "Internal Server Error: '{}'; input: {}",
                        err,
                        tx_hash.to_string()
                    );
                    Error::internal_error()
                })?;

            if let Some(tx_receipt) = tx_receipt.clone() {
                if tx_receipt.verified {
                    self.cache_of_transaction_receipts
                        .insert(tx_hash.as_ref().to_vec(), tx_receipt);
                }
            }

            tx_receipt
        };

        metrics::histogram!("api.rpc.get_tx_receipt", start.elapsed());
        Ok(res)
    }

    async fn token_allowed_for_fees(
        mut ticker_request_sender: mpsc::Sender<TickerRequest>,
        token: TokenLike,
    ) -> Result<bool> {
        let (sender, receiver) = oneshot::channel();
        ticker_request_sender
            .send(TickerRequest::IsTokenAllowed {
                token: token.clone(),
                response: sender,
            })
            .await
            .expect("ticker receiver dropped");
        receiver
            .await
            .expect("ticker answer sender dropped")
            .map_err(|err| {
                vlog::warn!("Internal Server Error: '{}'; input: {:?}", err, token);
                Error::internal_error()
            })
    }

    async fn ticker_request(
        mut ticker_request_sender: mpsc::Sender<TickerRequest>,
        tx_type: TxFeeTypes,
        address: Address,
        token: TokenLike,
    ) -> Result<Fee> {
        let req = oneshot::channel();
        ticker_request_sender
            .send(TickerRequest::GetTxFee {
                tx_type,
                address,
                token: token.clone(),
                response: req.0,
            })
            .await
            .expect("ticker receiver dropped");
        let resp = req.1.await.expect("ticker answer sender dropped");
        resp.map_err(|err| {
            vlog::warn!(
                "Internal Server Error: '{}'; input: {:?}, {:?}",
                err,
                tx_type,
                token,
            );
            Error::internal_error()
        })
    }

    async fn ticker_price_request(
        mut ticker_request_sender: mpsc::Sender<TickerRequest>,
        token: TokenLike,
        req_type: TokenPriceRequestType,
    ) -> Result<BigDecimal> {
        let req = oneshot::channel();
        ticker_request_sender
            .send(TickerRequest::GetTokenPrice {
                token: token.clone(),
                response: req.0,
                req_type,
            })
            .await
            .expect("ticker receiver dropped");
        let resp = req.1.await.expect("ticker answer sender dropped");
        resp.map_err(|err| {
            vlog::warn!("Internal Server Error: '{}'; input: {:?}", err, token);
            Error::internal_error()
        })
    }

<<<<<<< HEAD
    async fn get_account_state(&self, address: Address) -> Result<AccountStateInfo> {
=======
    async fn get_account_state(&self, address: &Address) -> Result<AccountStateInfo> {
        let start = Instant::now();
>>>>>>> 444d196e
        let mut storage = self.access_storage().await?;
        let account_info = storage
            .chain()
            .account_schema()
            .account_state(address)
            .await
            .map_err(|_| Error::internal_error())?;

        let mut result = AccountStateInfo {
            account_id: None,
            committed: Default::default(),
            verified: Default::default(),
        };

        if let Some((account_id, committed_state)) = account_info.committed {
            result.account_id = Some(account_id);
            result.committed =
                ResponseAccountState::try_restore(committed_state, &self.tx_sender.tokens).await?;
        };

        if let Some((_, verified_state)) = account_info.verified {
            result.verified =
                ResponseAccountState::try_restore(verified_state, &self.tx_sender.tokens).await?;
        };

        metrics::histogram!("api.rpc.get_account_state", start.elapsed());
        Ok(result)
    }

    async fn eth_tx_for_withdrawal(&self, withdrawal_hash: TxHash) -> Result<Option<String>> {
        let res = if let Some(complete_withdrawals_tx_hash) = self
            .cache_of_complete_withdrawal_tx_hashes
            .get(&withdrawal_hash)
        {
            Some(complete_withdrawals_tx_hash)
        } else {
            let mut storage = self.access_storage().await?;
            let complete_withdrawals_tx_hash = storage
                .chain()
                .operations_schema()
                .eth_tx_for_withdrawal(&withdrawal_hash)
                .await
                .map_err(|err| {
                    vlog::warn!(
                        "Internal Server Error: '{}'; input: {:?}",
                        err,
                        withdrawal_hash,
                    );
                    Error::internal_error()
                })?
                .map(|tx_hash| format!("0x{}", hex::encode(&tx_hash)));

            if let Some(complete_withdrawals_tx_hash) = complete_withdrawals_tx_hash.clone() {
                self.cache_of_complete_withdrawal_tx_hashes
                    .insert(withdrawal_hash, complete_withdrawals_tx_hash);
            }

            complete_withdrawals_tx_hash
        };
        Ok(res)
    }
}

#[allow(clippy::too_many_arguments)]
pub fn start_rpc_server(
    config_options: ConfigurationOptions,
    connection_pool: ConnectionPool,
    sign_verify_request_sender: mpsc::Sender<VerifyTxSignatureRequest>,
    ticker_request_sender: mpsc::Sender<TickerRequest>,
    panic_notify: mpsc::Sender<bool>,
) {
    let addr = config_options.json_rpc_http_server_address;

    let rpc_app = RpcApp::new(
        &config_options,
        connection_pool,
        sign_verify_request_sender,
        ticker_request_sender,
    );
    std::thread::spawn(move || {
        let _panic_sentinel = ThreadPanicNotify(panic_notify);
        let mut io = IoHandler::new();
        rpc_app.extend(&mut io);

        let server = ServerBuilder::new(io)
            .request_middleware(super::loggers::http_rpc::request_middleware)
            .threads(super::THREADS_PER_SERVER)
            .start_http(&addr)
            .unwrap();
        server.wait();
    });
}

#[cfg(test)]
mod test {
    use super::*;
    use serde::{Deserialize, Serialize};

    #[test]
    fn tx_fee_type_serialization() {
        #[derive(Debug, Serialize, Deserialize, PartialEq)]
        struct Query {
            tx_type: TxFeeTypes,
        }

        let cases = vec![
            (
                Query {
                    tx_type: TxFeeTypes::Withdraw,
                },
                r#"{"tx_type":"Withdraw"}"#,
            ),
            (
                Query {
                    tx_type: TxFeeTypes::Transfer,
                },
                r#"{"tx_type":"Transfer"}"#,
            ),
        ];
        for (query, json_str) in cases {
            let ser = serde_json::to_string(&query).expect("ser");
            assert_eq!(ser, json_str);
            let de = serde_json::from_str::<Query>(&ser).expect("de");
            assert_eq!(query, de);
        }
    }
}<|MERGE_RESOLUTION|>--- conflicted
+++ resolved
@@ -1,5 +1,6 @@
 // Built-in uses
 use std::time::Instant;
+
 // External uses
 use futures::{
     channel::{mpsc, oneshot},
@@ -7,6 +8,7 @@
 };
 use jsonrpc_core::{Error, IoHandler, MetaIoHandler, Metadata, Middleware, Result};
 use jsonrpc_http_server::ServerBuilder;
+
 // Workspace uses
 use zksync_config::ConfigurationOptions;
 use zksync_storage::{
@@ -17,6 +19,7 @@
     ConnectionPool, StorageProcessor,
 };
 use zksync_types::{tx::TxHash, Address, TokenLike, TxFeeTypes};
+
 // Local uses
 use crate::{
     fee_ticker::{Fee, TickerRequest, TokenPriceRequestType},
@@ -308,12 +311,8 @@
         })
     }
 
-<<<<<<< HEAD
     async fn get_account_state(&self, address: Address) -> Result<AccountStateInfo> {
-=======
-    async fn get_account_state(&self, address: &Address) -> Result<AccountStateInfo> {
         let start = Instant::now();
->>>>>>> 444d196e
         let mut storage = self.access_storage().await?;
         let account_info = storage
             .chain()
