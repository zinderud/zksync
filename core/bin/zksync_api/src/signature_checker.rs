//! `signature_checker` module provides a detached thread routine
//! dedicated for checking the signatures of incoming transactions.
//! Main routine of this module operates a multithreaded event loop,
//! which is used to spawn concurrent tasks to efficiently check the
//! transactions signatures.

// Built-in uses
use std::time::Instant;

// External uses
use futures::{
    channel::{mpsc, oneshot},
    StreamExt,
};
use tokio::runtime::{Builder, Handle};
// Workspace uses
use zksync_types::{
    tx::{BatchSignData, TxEthSignature},
    SignedZkSyncTx, ZkSyncTx,
};
// Local uses
use crate::{eth_checker::EthereumChecker, tx_error::TxAddError};
use zksync_config::ConfigurationOptions;
use zksync_types::tx::EthSignData;
use zksync_utils::panic_notify::ThreadPanicNotify;

/// `TxVariant` is used to form a verify request. It is possible to wrap
/// either a single transaction, or the transaction batch.
#[derive(Debug, Clone)]
pub enum TxVariant {
<<<<<<< HEAD
    Tx(TxWithSignData),
    Batch(Vec<TxWithSignData>, BatchSignData),
}

#[derive(Debug, Clone)]
pub enum SignedTxVariant {
=======
>>>>>>> 9b4263c8
    Tx(SignedZkSyncTx),
    Batch(Vec<SignedZkSyncTx>, EthSignData),
}

/// Wrapper on a `TxVariant` which guarantees that (a batch of)
/// transaction(s) was checked and signatures associated with
/// this transactions are correct.
///
/// Underlying `TxVariant` is a private field, thus no such
/// object can be created without verification.
#[derive(Debug, Clone)]
pub struct VerifiedTx(TxVariant);

impl VerifiedTx {
    /// Checks the (batch of) transaction(s) correctness by verifying its
    /// Ethereum signature (if required) and `ZKSync` signature.
    pub async fn verify(
        request: &mut VerifyTxSignatureRequest,
        eth_checker: &EthereumChecker<web3::transports::Http>,
    ) -> Result<Self, TxAddError> {
<<<<<<< HEAD
        verify_eth_signature(&request, eth_checker)
            .await
            .and_then(|_| verify_tx_correctness(&mut request.tx))
            .map(|_| match &request.tx {
                TxVariant::Tx(tx) => Self(SignedTxVariant::Tx(SignedZkSyncTx {
                    tx: tx.tx.clone(),
                    eth_sign_data: tx.eth_sign_data.clone(),
                })),
                TxVariant::Batch(txs, batch_sign_data) => {
                    let txs = txs
                        .iter()
                        .map(|tx| SignedZkSyncTx {
                            tx: tx.tx.clone(),
                            eth_sign_data: tx.eth_sign_data.clone(),
                        })
                        .collect::<Vec<_>>();
                    Self(SignedTxVariant::Batch(
                        txs,
                        batch_sign_data.0.signature.clone(),
                    ))
                }
            })
=======
        verify_eth_signature(request, eth_checker).await?;
        verify_tx_correctness(&mut request.tx)?;

        Ok(Self(request.tx.clone()))
    }

    /// Creates a verified wrapper without actually verifying the original data.
    #[cfg(test)]
    pub(crate) fn unverified(inner: TxVariant) -> Self {
        Self(inner)
>>>>>>> 9b4263c8
    }

    /// Takes the `TxVariant` out of the wrapper.
    pub fn unwrap_tx(self) -> SignedZkSyncTx {
        match self.0 {
            TxVariant::Tx(tx) => tx,
            TxVariant::Batch(_, _) => panic!("called `unwrap_tx` on a `Batch` value"),
        }
    }

    /// Takes the Vec of `SignedZkSyncTx` and the verified signature out of the wrapper.
    pub fn unwrap_batch(self) -> (Vec<SignedZkSyncTx>, EthSignData) {
        match self.0 {
            TxVariant::Batch(txs, eth_signature) => (txs, eth_signature),
            TxVariant::Tx(_) => panic!("called `unwrap_batch` on a `Tx` value"),
        }
    }
}

/// Verifies the Ethereum signature of the (batch of) transaction(s).
async fn verify_eth_signature(
    request: &VerifyTxSignatureRequest,
    eth_checker: &EthereumChecker<web3::transports::Http>,
) -> Result<(), TxAddError> {
    match &request.tx {
        TxVariant::Tx(tx) => {
            verify_eth_signature_single_tx(tx, eth_checker).await?;
        }
        TxVariant::Batch(txs, batch_sign_data) => {
            verify_eth_signature_txs_batch(txs, batch_sign_data, eth_checker).await?;
            // In case there're signatures provided for some of transactions
            // we still verify them.
            for tx in txs {
                verify_eth_signature_single_tx(tx, eth_checker).await?;
            }
        }
    }

    Ok(())
}

async fn verify_eth_signature_single_tx(
    tx: &SignedZkSyncTx,
    eth_checker: &EthereumChecker<web3::transports::Http>,
) -> Result<(), TxAddError> {
    let start = Instant::now();
    // Check if the tx is a `ChangePubKey` operation without an Ethereum signature.
    if let ZkSyncTx::ChangePubKey(change_pk) = &tx.tx {
        if change_pk.eth_signature.is_none() {
            // Check that user is allowed to perform this operation.
            let is_authorized = eth_checker
                .is_new_pubkey_hash_authorized(
                    change_pk.account,
                    change_pk.nonce,
                    &change_pk.new_pk_hash,
                )
                .await
                .expect("Unable to check onchain ChangePubKey Authorization");

            if !is_authorized {
                return Err(TxAddError::ChangePkNotAuthorized);
            }
        }
    }

    // Check the signature.
    if let Some(sign_data) = &tx.eth_sign_data {
        match &sign_data.signature {
            TxEthSignature::EthereumSignature(packed_signature) => {
                let signer_account = packed_signature
                    .signature_recover_signer(&sign_data.message)
                    .or(Err(TxAddError::IncorrectEthSignature))?;

                if signer_account != tx.tx.account() {
                    return Err(TxAddError::IncorrectEthSignature);
                }
            }
            TxEthSignature::EIP1271Signature(signature) => {
                let signature_correct = eth_checker
                    .is_eip1271_signature_correct(
                        tx.tx.account(),
                        &sign_data.message,
                        signature.clone(),
                    )
                    .await
                    .expect("Unable to check EIP1271 signature");

                if !signature_correct {
                    return Err(TxAddError::IncorrectTx);
                }
            }
        };
    }

    metrics::histogram!(
        "signature_checker.verify_eth_signature_single_tx",
        start.elapsed()
    );
    Ok(())
}

async fn verify_eth_signature_txs_batch(
<<<<<<< HEAD
    txs: &[TxWithSignData],
    batch_sign_data: &BatchSignData,
    eth_checker: &EthereumChecker<web3::transports::Http>,
) -> Result<(), TxAddError> {
    match &batch_sign_data.0.signature {
=======
    txs: &[SignedZkSyncTx],
    eth_sign_data: &EthSignData,
    eth_checker: &EthereumChecker<web3::transports::Http>,
) -> Result<(), TxAddError> {
    let start = Instant::now();
    match &eth_sign_data.signature {
>>>>>>> 9b4263c8
        TxEthSignature::EthereumSignature(packed_signature) => {
            let signer_account = packed_signature
                .signature_recover_signer(&batch_sign_data.0.message)
                .or(Err(TxAddError::IncorrectEthSignature))?;

            if txs.iter().any(|tx| tx.tx.account() != signer_account) {
                return Err(TxAddError::IncorrectEthSignature);
            }
        }
        TxEthSignature::EIP1271Signature(signature) => {
            for tx in txs {
                let signature_correct = eth_checker
                    .is_eip1271_signature_correct(
                        tx.tx.account(),
                        &batch_sign_data.0.message,
                        signature.clone(),
                    )
                    .await
                    .expect("Unable to check EIP1271 signature");

                if !signature_correct {
                    return Err(TxAddError::IncorrectTx);
                }
            }
        }
    };

    metrics::histogram!(
        "signature_checker.verify_eth_signature_txs_batch",
        start.elapsed()
    );
    Ok(())
}

/// Verifies the correctness of the ZKSync transaction(s) (including the
/// signature check).
fn verify_tx_correctness(tx: &mut TxVariant) -> Result<(), TxAddError> {
    match tx {
        TxVariant::Tx(tx) => {
            if !tx.tx.check_correctness() {
                return Err(TxAddError::IncorrectTx);
            }
        }
        TxVariant::Batch(batch, _) => {
            if batch.iter_mut().any(|tx| !tx.tx.check_correctness()) {
                return Err(TxAddError::IncorrectTx);
            }
        }
    }
    Ok(())
}

/// Request for the signature check.
#[derive(Debug)]
pub struct VerifyTxSignatureRequest {
    pub tx: TxVariant,
    /// Channel for sending the check response.
    pub response: oneshot::Sender<Result<VerifiedTx, TxAddError>>,
}

/// Main routine of the concurrent signature checker.
/// See the module documentation for details.
pub fn start_sign_checker_detached(
    config_options: ConfigurationOptions,
    input: mpsc::Receiver<VerifyTxSignatureRequest>,
    panic_notify: mpsc::Sender<bool>,
) {
    let transport = web3::transports::Http::new(&config_options.web3_url).unwrap();
    let web3 = web3::Web3::new(transport);

    let eth_checker = EthereumChecker::new(web3, config_options.contract_eth_addr);

    /// Main signature check requests handler.
    /// Basically it receives the requests through the channel and verifies signatures,
    /// notifying the request sender about the check result.
    async fn checker_routine(
        handle: Handle,
        mut input: mpsc::Receiver<VerifyTxSignatureRequest>,
        eth_checker: EthereumChecker<web3::transports::Http>,
    ) {
        while let Some(mut request) = input.next().await {
            let eth_checker = eth_checker.clone();
            handle.spawn(async move {
                let resp = VerifiedTx::verify(&mut request, &eth_checker).await;

                request.response.send(resp).unwrap_or_default();
            });
        }
    }

    std::thread::Builder::new()
        .name("Signature checker thread".to_string())
        .spawn(move || {
            let _panic_sentinel = ThreadPanicNotify(panic_notify.clone());

            let mut runtime = Builder::new()
                .enable_all()
                .threaded_scheduler()
                .build()
                .expect("failed to build runtime for signature processor");
            let handle = runtime.handle().clone();
            runtime.block_on(checker_routine(handle, input, eth_checker));
        })
        .expect("failed to start signature checker thread");
}<|MERGE_RESOLUTION|>--- conflicted
+++ resolved
@@ -28,15 +28,12 @@
 /// either a single transaction, or the transaction batch.
 #[derive(Debug, Clone)]
 pub enum TxVariant {
-<<<<<<< HEAD
     Tx(TxWithSignData),
     Batch(Vec<TxWithSignData>, BatchSignData),
 }
 
 #[derive(Debug, Clone)]
 pub enum SignedTxVariant {
-=======
->>>>>>> 9b4263c8
     Tx(SignedZkSyncTx),
     Batch(Vec<SignedZkSyncTx>, EthSignData),
 }
@@ -57,7 +54,6 @@
         request: &mut VerifyTxSignatureRequest,
         eth_checker: &EthereumChecker<web3::transports::Http>,
     ) -> Result<Self, TxAddError> {
-<<<<<<< HEAD
         verify_eth_signature(&request, eth_checker)
             .await
             .and_then(|_| verify_tx_correctness(&mut request.tx))
@@ -80,18 +76,6 @@
                     ))
                 }
             })
-=======
-        verify_eth_signature(request, eth_checker).await?;
-        verify_tx_correctness(&mut request.tx)?;
-
-        Ok(Self(request.tx.clone()))
-    }
-
-    /// Creates a verified wrapper without actually verifying the original data.
-    #[cfg(test)]
-    pub(crate) fn unverified(inner: TxVariant) -> Self {
-        Self(inner)
->>>>>>> 9b4263c8
     }
 
     /// Takes the `TxVariant` out of the wrapper.
@@ -194,20 +178,12 @@
 }
 
 async fn verify_eth_signature_txs_batch(
-<<<<<<< HEAD
-    txs: &[TxWithSignData],
+    txs: &[SignedZkSyncTx],
     batch_sign_data: &BatchSignData,
     eth_checker: &EthereumChecker<web3::transports::Http>,
 ) -> Result<(), TxAddError> {
+    let start = Instant::now();
     match &batch_sign_data.0.signature {
-=======
-    txs: &[SignedZkSyncTx],
-    eth_sign_data: &EthSignData,
-    eth_checker: &EthereumChecker<web3::transports::Http>,
-) -> Result<(), TxAddError> {
-    let start = Instant::now();
-    match &eth_sign_data.signature {
->>>>>>> 9b4263c8
         TxEthSignature::EthereumSignature(packed_signature) => {
             let signer_account = packed_signature
                 .signature_recover_signer(&batch_sign_data.0.message)
