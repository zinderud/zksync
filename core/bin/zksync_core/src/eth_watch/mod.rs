//! Ethereum watcher polls the Ethereum node for new events
//! such as PriorityQueue events or NewToken events.
//! New events are accepted to the zkSync network once they have the sufficient amount of confirmations.
//!
//! Poll interval is configured using the `ETH_POLL_INTERVAL` constant.
//! Number of confirmations is configured using the `CONFIRMATIONS_FOR_ETH_EVENT` environment variable.

// Built-in deps
use std::{
    collections::HashMap,
    time::{Duration, Instant},
};

// External uses
use futures::{
    channel::{mpsc, oneshot},
    SinkExt, StreamExt,
};

use tokio::{task::JoinHandle, time};
use web3::types::{Address, BlockNumber};

// Workspace deps
use zksync_crypto::params::PRIORITY_EXPIRATION;
use zksync_storage::ConnectionPool;
use zksync_types::{Nonce, PriorityOp, PubKeyHash, ZkSyncPriorityOp};

// Local deps
use self::{
    client::EthClient,
    eth_state::ETHState,
    received_ops::{sift_outdated_ops, ReceivedPriorityOp},
    storage::Storage,
};

pub use client::EthHttpClient;
pub use storage::DBStorage;
use zksync_config::configs::ZkSyncConfig;

use zksync_contracts::zksync_contract;
use zksync_eth_client::{
    ethereum_gateway::EthereumGateway,
    {ETHDirectClient, MultiplexerEthereumClient},
};
use zksync_eth_signer::PrivateKeySigner;

mod client;
mod eth_state;
mod received_ops;
mod storage;

#[cfg(test)]
mod tests;

/// As `infura` may limit the requests, upon error we need to wait for a while
/// before repeating the request.
const RATE_LIMIT_DELAY: Duration = Duration::from_secs(30);

/// Ethereum Watcher operating mode.
///
/// Normally Ethereum watcher will always poll the Ethereum node upon request,
/// but unfortunately `infura` may decline requests if they are produced too
/// often. Thus, upon receiving the order to limit amount of request, Ethereum
/// watcher goes into "backoff" mode in which polling is disabled for a
/// certain amount of time.
#[derive(Debug)]
enum WatcherMode {
    /// ETHWatcher operates normally.
    Working,
    /// Polling is currently disabled.
    Backoff(Instant),
}

#[derive(Debug)]
pub enum EthWatchRequest {
    PollETHNode,
    IsPubkeyChangeAuthorized {
        address: Address,
        nonce: Nonce,
        pubkey_hash: PubKeyHash,
        resp: oneshot::Sender<bool>,
    },
    GetPriorityQueueOps {
        op_start_id: u64,
        max_chunks: usize,
        resp: oneshot::Sender<Vec<PriorityOp>>,
    },
    GetUnconfirmedDeposits {
        address: Address,
        resp: oneshot::Sender<Vec<PriorityOp>>,
    },
    GetUnconfirmedOps {
        address: Address,
        resp: oneshot::Sender<Vec<PriorityOp>>,
    },
    GetUnconfirmedOpByHash {
        eth_hash: Vec<u8>,
        resp: oneshot::Sender<Option<PriorityOp>>,
    },
    GetPendingWithdrawalsQueueIndex {
        resp: oneshot::Sender<anyhow::Result<u32>>,
    },
}

pub struct EthWatch<W: EthClient, S: Storage> {
    client: W,
    storage: S,
    eth_state: ETHState,
    /// All ethereum events are accepted after sufficient confirmations to eliminate risk of block reorg.
    number_of_confirmations_for_event: u64,
    mode: WatcherMode,
}

impl<W: EthClient, S: Storage> EthWatch<W, S> {
    pub fn new(client: W, storage: S, number_of_confirmations_for_event: u64) -> Self {
        Self {
            client,
            storage,
            eth_state: ETHState::default(),
            mode: WatcherMode::Working,
            number_of_confirmations_for_event,
        }
    }

    /// Atomically replaces the stored Ethereum state.
    fn set_new_state(&mut self, new_state: ETHState) {
        self.eth_state = new_state;
    }

    async fn get_unconfirmed_ops(
        &mut self,
        current_ethereum_block: u64,
    ) -> anyhow::Result<Vec<PriorityOp>> {
        // We want to scan the interval of blocks from the latest one up to the oldest one which may
        // have unconfirmed priority ops.
        // `+ 1` is added because if we subtract number of confirmations, we'll obtain the last block
        // which has operations that must be processed. So, for the unconfirmed operations, we must
        // start from the block next to it.
        let block_from_number =
            current_ethereum_block.saturating_sub(self.number_of_confirmations_for_event) + 1;
        let block_from = BlockNumber::Number(block_from_number.into());
        let block_to = BlockNumber::Latest;

        self.client
            .get_priority_op_events(block_from, block_to)
            .await
    }

    async fn update_withdrawals(
        &mut self,
        previous_block_with_accepted_events: u64,
        new_block_with_accepted_events: u64,
    ) -> anyhow::Result<()> {
        // Get new complete withdrawals events
        let complete_withdrawals_txs = self
            .client
            .get_complete_withdrawals_event(
                BlockNumber::Number(previous_block_with_accepted_events.into()),
                BlockNumber::Number(new_block_with_accepted_events.into()),
            )
            .await?;

        self.storage
            .store_complete_withdrawals(complete_withdrawals_txs)
            .await?;
        Ok(())
    }

    async fn process_new_blocks(&mut self, last_ethereum_block: u64) -> anyhow::Result<()> {
        debug_assert!(self.eth_state.last_ethereum_block() < last_ethereum_block);

        // We have to process every block between the current and previous known values.
        // This is crucial since `eth_watch` may enter the backoff mode in which it will skip many blocks.
        // Note that we don't have to add `number_of_confirmations_for_event` here, because the check function takes
        // care of it on its own. Here we calculate "how many blocks should we watch", and the offsets with respect
        // to the `number_of_confirmations_for_event` are calculated by `update_eth_state`.
        let block_difference =
            last_ethereum_block.saturating_sub(self.eth_state.last_ethereum_block());

        let (unconfirmed_queue, received_priority_queue) = self
            .update_eth_state(last_ethereum_block, block_difference)
            .await?;

        // Extend the existing priority operations with the new ones.
        let mut priority_queue = sift_outdated_ops(self.eth_state.priority_queue());
        for (serial_id, op) in received_priority_queue {
            priority_queue.insert(serial_id, op);
        }

        let new_state = ETHState::new(last_ethereum_block, unconfirmed_queue, priority_queue);
        self.set_new_state(new_state);
        Ok(())
    }

    async fn restore_state_from_eth(&mut self, last_ethereum_block: u64) -> anyhow::Result<()> {
        let (unconfirmed_queue, priority_queue) = self
            .update_eth_state(last_ethereum_block, PRIORITY_EXPIRATION)
            .await?;

        let new_state = ETHState::new(last_ethereum_block, unconfirmed_queue, priority_queue);

        self.set_new_state(new_state);
        log::trace!("ETH state: {:#?}", self.eth_state);
        Ok(())
    }

    async fn update_eth_state(
        &mut self,
        current_ethereum_block: u64,
        unprocessed_blocks_amount: u64,
    ) -> anyhow::Result<(Vec<PriorityOp>, HashMap<u64, ReceivedPriorityOp>)> {
        let new_block_with_accepted_events =
            current_ethereum_block.saturating_sub(self.number_of_confirmations_for_event);
        let previous_block_with_accepted_events =
            new_block_with_accepted_events.saturating_sub(unprocessed_blocks_amount);

        self.update_withdrawals(
            previous_block_with_accepted_events,
            new_block_with_accepted_events,
        )
        .await?;

        let unconfirmed_queue = self.get_unconfirmed_ops(current_ethereum_block).await?;
        let priority_queue = self
            .client
            .get_priority_op_events(
                BlockNumber::Number(previous_block_with_accepted_events.into()),
                BlockNumber::Number(new_block_with_accepted_events.into()),
            )
            .await?
            .into_iter()
            .map(|priority_op| (priority_op.serial_id, priority_op.into()))
            .collect();

        Ok((unconfirmed_queue, priority_queue))
    }

    fn get_priority_requests(&self, first_serial_id: u64, max_chunks: usize) -> Vec<PriorityOp> {
        let mut result = Vec::new();

        let mut used_chunks = 0;
        let mut current_priority_op = first_serial_id;

        while let Some(op) = self.eth_state.priority_queue().get(&current_priority_op) {
            if used_chunks + op.as_ref().data.chunks() <= max_chunks {
                result.push(op.as_ref().clone());
                used_chunks += op.as_ref().data.chunks();
                current_priority_op += 1;
            } else {
                break;
            }
        }

        result
    }

    async fn is_new_pubkey_hash_authorized(
        &self,
        address: Address,
        nonce: Nonce,
        pub_key_hash: &PubKeyHash,
    ) -> anyhow::Result<bool> {
        let auth_fact = self.client.get_auth_fact(address, nonce).await?;
        Ok(auth_fact.as_slice() == tiny_keccak::keccak256(&pub_key_hash.data[..]))
    }

    async fn pending_withdrawals_queue_index(&self) -> anyhow::Result<u32> {
        let first_pending_withdrawal_index =
            self.client.get_first_pending_withdrawal_index().await?;

        let number_of_pending_withdrawals = self.client.get_number_of_pending_withdrawals().await?;

        Ok(first_pending_withdrawal_index + number_of_pending_withdrawals)
    }

    fn find_ongoing_op_by_hash(&self, eth_hash: &[u8]) -> Option<PriorityOp> {
        self.eth_state
            .unconfirmed_queue()
            .iter()
            .find(|op| op.eth_hash.as_bytes() == eth_hash)
            .cloned()
    }

    fn get_ongoing_deposits_for(&self, address: Address) -> Vec<PriorityOp> {
        self.eth_state
            .unconfirmed_queue()
            .iter()
            .filter(|op| match &op.data {
                ZkSyncPriorityOp::Deposit(deposit) => {
                    // Address may be set to either sender or recipient.
                    deposit.from == address || deposit.to == address
                }
                _ => false,
            })
            .cloned()
            .collect()
    }

    fn get_ongoing_ops_for(&self, address: Address) -> Vec<PriorityOp> {
        self.eth_state
            .unconfirmed_queue()
            .iter()
            .filter(|op| match &op.data {
                ZkSyncPriorityOp::Deposit(deposit) => {
                    // Address may be set to sender.
                    deposit.from == address
                }
                ZkSyncPriorityOp::FullExit(full_exit) => full_exit.eth_address == address,
            })
            .cloned()
            .collect()
    }

    async fn poll_eth_node(&mut self) -> anyhow::Result<()> {
        let start = Instant::now();
        let last_block_number = self.client.block_number().await?;

        if last_block_number > self.eth_state.last_ethereum_block() {
            self.process_new_blocks(last_block_number).await?;
        }

        metrics::histogram!("eth_watcher.poll_eth_node", start.elapsed());
        Ok(())
    }

    // TODO try to move it to eth client
    fn is_backoff_requested(&self, error: &anyhow::Error) -> bool {
        error.to_string().contains("429 Too Many Requests")
    }

    fn enter_backoff_mode(&mut self) {
        let backoff_until = Instant::now() + RATE_LIMIT_DELAY;
        self.mode = WatcherMode::Backoff(backoff_until);
    }

    fn polling_allowed(&mut self) -> bool {
        match self.mode {
            WatcherMode::Working => true,
            WatcherMode::Backoff(delay_until) => {
                if Instant::now() >= delay_until {
                    log::info!("Exiting the backoff mode");
                    self.mode = WatcherMode::Working;
                    true
                } else {
                    // We have to wait more until backoff is disabled.
                    false
                }
            }
        }
    }

    pub async fn run(mut self, mut eth_watch_req: mpsc::Receiver<EthWatchRequest>) {
        // As infura may be not responsive, we want to retry the query until we've actually got the
        // block number.
        // Normally, however, this loop is not expected to last more than one iteration.
        let block = loop {
            let block = self.client.block_number().await;

            match block {
                Ok(block) => {
                    break block;
                }
                Err(error) => {
                    log::warn!(
                        "Unable to fetch last block number: '{}'. Retrying again in {} seconds",
                        error,
                        RATE_LIMIT_DELAY.as_secs()
                    );

                    time::delay_for(RATE_LIMIT_DELAY).await;
                }
            }
        };

        // Code above is prepared for the possible rate limiting by `infura`, and will wait until we
        // can interact with the node again. We're not expecting the rate limiting to be applied
        // immediately after that, thus any error on this stage is considered critical and
        // irrecoverable.
        self.restore_state_from_eth(block)
            .await
            .expect("Unable to restore ETHWatcher state");

        while let Some(request) = eth_watch_req.next().await {
            match request {
                EthWatchRequest::PollETHNode => {
                    if !self.polling_allowed() {
                        // Polling is currently disabled, skip it.
                        continue;
                    }

                    let poll_result = self.poll_eth_node().await;

                    if let Err(error) = poll_result {
                        if self.is_backoff_requested(&error) {
                            log::warn!(
                                "Rate limit was reached, as reported by Ethereum node. \
                                Entering the backoff mode"
                            );
                            self.enter_backoff_mode();
                        } else {
                            // Some unexpected kind of error, we won't shutdown the node because of it,
                            // but rather expect node administrators to handle the situation.
                            log::error!("Failed to process new blocks {}", error);
                        }
                    }
                }
                EthWatchRequest::GetPriorityQueueOps {
                    op_start_id,
                    max_chunks,
                    resp,
                } => {
                    resp.send(self.get_priority_requests(op_start_id, max_chunks))
                        .unwrap_or_default();
                }
                EthWatchRequest::GetUnconfirmedDeposits { address, resp } => {
                    let deposits_for_address = self.get_ongoing_deposits_for(address);
                    resp.send(deposits_for_address).ok();
                }
                EthWatchRequest::GetUnconfirmedOps { address, resp } => {
                    let deposits_for_address = self.get_ongoing_ops_for(address);
                    resp.send(deposits_for_address).ok();
                }
                EthWatchRequest::GetUnconfirmedOpByHash { eth_hash, resp } => {
                    let unconfirmed_op = self.find_ongoing_op_by_hash(&eth_hash);
                    resp.send(unconfirmed_op).unwrap_or_default();
                }
                EthWatchRequest::IsPubkeyChangeAuthorized {
                    address,
                    nonce,
                    pubkey_hash,
                    resp,
                } => {
                    let authorized = self
                        .is_new_pubkey_hash_authorized(address, nonce, &pubkey_hash)
                        .await
                        .unwrap_or(false);
                    resp.send(authorized).unwrap_or_default();
                }
                EthWatchRequest::GetPendingWithdrawalsQueueIndex { resp } => {
                    let pending_withdrawals_queue_index =
                        self.pending_withdrawals_queue_index().await;

                    resp.send(pending_withdrawals_queue_index)
                        .unwrap_or_default();
                }
            }
        }
    }
}

#[must_use]
pub fn start_eth_watch(
    config_options: &ZkSyncConfig,
    eth_req_sender: mpsc::Sender<EthWatchRequest>,
    eth_req_receiver: mpsc::Receiver<EthWatchRequest>,
    db_pool: ConnectionPool,
) -> JoinHandle<()> {
<<<<<<< HEAD
    let transport = web3::transports::Http::new(&config_options.web3_url).unwrap();
    let eth_signer = PrivateKeySigner::new(Default::default());
    // TODO find pk
    let client = EthereumGateway::Multiplexed(MultiplexerEthereumClient::new().add_client(
        config_options.eth_network.clone(),
        ETHDirectClient::new(
            transport,
            zksync_contract(),
            config_options.operator_fee_eth_addr,
            eth_signer,
            config_options.contract_eth_addr,
            1, // TODO find chain id
            1.5f64,
        ),
    ));
    let eth_client = EthHttpClient::new(client, config_options.contract_eth_addr);
=======
    let transport = web3::transports::Http::new(&config_options.eth_client.web3_url).unwrap();
    let web3 = web3::Web3::new(transport);
    let eth_client = EthHttpClient::new(web3, config_options.contracts.contract_addr);
>>>>>>> 38769578

    let storage = DBStorage::new(db_pool);

    let eth_watch = EthWatch::new(
        eth_client,
        storage,
        config_options.eth_watch.confirmations_for_eth_event,
    );

    tokio::spawn(eth_watch.run(eth_req_receiver));

    let poll_interval = config_options.eth_watch.poll_interval();
    tokio::spawn(async move {
        let mut timer = time::interval(poll_interval);

        loop {
            timer.tick().await;
            eth_req_sender
                .clone()
                .send(EthWatchRequest::PollETHNode)
                .await
                .expect("ETH watch receiver dropped");
        }
    })
}<|MERGE_RESOLUTION|>--- conflicted
+++ resolved
@@ -455,28 +455,20 @@
     eth_req_receiver: mpsc::Receiver<EthWatchRequest>,
     db_pool: ConnectionPool,
 ) -> JoinHandle<()> {
-<<<<<<< HEAD
-    let transport = web3::transports::Http::new(&config_options.web3_url).unwrap();
-    let eth_signer = PrivateKeySigner::new(Default::default());
-    // TODO find pk
+    let transport = web3::transports::Http::new(&config_options.eth_client.web3_url).unwrap();
     let client = EthereumGateway::Multiplexed(MultiplexerEthereumClient::new().add_client(
-        config_options.eth_network.clone(),
+        "infura".to_string(),
         ETHDirectClient::new(
             transport,
             zksync_contract(),
-            config_options.operator_fee_eth_addr,
-            eth_signer,
-            config_options.contract_eth_addr,
-            1, // TODO find chain id
-            1.5f64,
+            config_options.eth_sender.sender.operator_commit_eth_addr,
+            PrivateKeySigner::new(config_options.eth_sender.sender.operator_private_key),
+            config_options.contracts.contract_addr,
+            config_options.eth_client.chain_id,
+            config_options.eth_client.gas_price_factor,
         ),
     ));
-    let eth_client = EthHttpClient::new(client, config_options.contract_eth_addr);
-=======
-    let transport = web3::transports::Http::new(&config_options.eth_client.web3_url).unwrap();
-    let web3 = web3::Web3::new(transport);
-    let eth_client = EthHttpClient::new(web3, config_options.contracts.contract_addr);
->>>>>>> 38769578
+    let eth_client = EthHttpClient::new(client, config_options.contracts.contract_addr);
 
     let storage = DBStorage::new(db_pool);
 
