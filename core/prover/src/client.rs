--- conflicted
+++ resolved
@@ -13,10 +13,6 @@
 // Workspace deps
 use crate::client;
 use crate::prover_data::ProverData;
-<<<<<<< HEAD
-use models::config_options::ProverConfigOpts;
-=======
->>>>>>> be9d733c
 use models::prover_utils::encode_proof;
 
 #[derive(Serialize, Deserialize)]
@@ -56,17 +52,12 @@
 }
 
 impl ApiClient {
-<<<<<<< HEAD
-    pub fn new(base_url: &str, worker: &str, is_terminating_bool: Option<Arc<AtomicBool>>) -> Self {
-        let config_opts = ProverConfigOpts::from_env();
-=======
     pub fn new(
         base_url: &str,
         worker: &str,
         is_terminating_bool: Option<Arc<AtomicBool>>,
         req_server_timeout: time::Duration,
     ) -> Self {
->>>>>>> be9d733c
         if worker == "" {
             panic!("worker name cannot be empty")
         }
