// Built-in deps
use std::sync::atomic::{AtomicBool, Ordering};
use std::sync::{mpsc, Arc, Mutex};
use std::{env, fs, io, path, thread, time};
// External deps
use ff::{Field, PrimeField};
// Workspace deps
use prover;
use testhelper::TestAccount;

#[test]
#[cfg_attr(not(feature = "keys-required"), ignore)]
fn prover_sends_heartbeat_requests_and_exits_on_stop_signal() {
    // Testing [black box] that:
    // - BabyProver sends `working_on` requests (heartbeat) over api client
    // - BabyProver stops running upon receiving data over stop channel

    // Create a channel to notify on provers exit.
    let (done_tx, done_rx) = mpsc::channel();
    // Create channel to notify test about heartbeat requests.
    let (heartbeat_tx, heartbeat_rx) = mpsc::channel();

    // Run prover in a separate thread.
    let stop_signal = Arc::new(AtomicBool::new(false));
    let stop_signal_ar = Arc::clone(&stop_signal);
    let circuit_parameters = read_circuit_parameters();
    let jubjub_params = franklin_crypto::alt_babyjubjub::AltJubjubBn256::new();
    thread::spawn(move || {
        // Create channel for proofs, not using in this test.
        let (tx, _) = mpsc::channel();
        let p = prover::BabyProver::new(
            circuit_parameters,
            jubjub_params,
            MockApiClient {
                block_to_prove: Mutex::new(Some((1, 1))),
                heartbeats_tx: Arc::new(Mutex::new(heartbeat_tx)),
                publishes_tx: Arc::new(Mutex::new(tx)),
                prover_data_fn: || None,
            },
            time::Duration::from_millis(100),
            time::Duration::from_secs(1),
            stop_signal_ar,
        );
        let (tx, rx) = mpsc::channel();
        thread::spawn(move || {
            rx.recv().unwrap(); // mock receive exit error.
        });
        prover::start(p, tx);
        println!("run exited!");
        done_tx.send(()).expect("unexpected failure");
    });

    let timeout = time::Duration::from_millis(500);

    // Must receive heartbeat requests.
    heartbeat_rx
        .recv_timeout(timeout)
        .expect("heartbeat request is not received");
    heartbeat_rx
        .recv_timeout(timeout)
        .expect("heartbeat request is not received");

    // Send stop signal.
    let jh = thread::spawn(move || {
        println!("waiting for first hearbeat");
        heartbeat_rx.recv_timeout(timeout).unwrap();
        // BabyProver must be stopped.
        done_rx.recv_timeout(timeout).unwrap();
    });
    println!("sending stop signal.");
    stop_signal.store(true, Ordering::SeqCst);
    jh.join().expect("did not exit properly");
}

#[test]
#[cfg_attr(not(feature = "keys-required"), ignore)]
fn prover_proves_a_block_and_publishes_result() {
    // Testing [black box] the actual proof calculation by mocking genesis and +1 block.
    let circuit_params = read_circuit_parameters();
    let verify_key = bellman::groth16::prepare_verifying_key(&circuit_params.vk);
    let stop_signal = Arc::new(AtomicBool::new(false));
    let (proof_tx, proof_rx) = mpsc::channel();
    let prover_data = new_test_data_for_prover();
    let public_data_commitment = prover_data.public_data_commitment;

    // Run prover in separate thread.
    let stop_signal_ar = Arc::clone(&stop_signal);
    let jubjub_params = franklin_crypto::alt_babyjubjub::AltJubjubBn256::new();
    thread::spawn(move || {
        // Work heartbeat channel, not used in this test.
        let (tx, _) = mpsc::channel();
        let p = prover::BabyProver::new(
            circuit_params,
            jubjub_params,
            MockApiClient {
                block_to_prove: Mutex::new(Some((1, 1))),
                heartbeats_tx: Arc::new(Mutex::new(tx)),
                publishes_tx: Arc::new(Mutex::new(proof_tx)),
                prover_data_fn: move || Some(prover_data.clone()),
            },
            time::Duration::from_secs(1),
            time::Duration::from_secs(1),
            stop_signal_ar,
        );

        let (tx, rx) = mpsc::channel();
        thread::spawn(move || {
            rx.recv().unwrap();
        });
        prover::start(p, tx);
    });

    let timeout = time::Duration::from_secs(60 * 30); // 10 minutes
    let proof = proof_rx
        .recv_timeout(timeout)
        .expect("didn't receive proof");
    stop_signal.store(true, Ordering::SeqCst);
    println!("verifying proof...");
    let verify_result =
        bellman::groth16::verify_proof(&verify_key, &proof, &[public_data_commitment]);
    assert!(!verify_result.is_err());
    assert!(verify_result.unwrap(), "invalid proof");
}

fn new_test_data_for_prover() -> prover::prover_data::ProverData {
    let mut circuit_tree =
        models::circuit::CircuitAccountTree::new(models::params::account_tree_depth() as u32);
    println!("Empty tree root hash: {}", circuit_tree.root_hash());

    let validator_test_account = TestAccount::new();
    println!(
        "validator account address: {:x}",
        validator_test_account.address
    );

    // Fee account
    let mut accounts = models::node::AccountMap::default();
    let mut validator_account = models::node::Account::default();
    validator_account.address = validator_test_account.address;
    let validator_account_id: u32 = 0;
    accounts.insert(validator_account_id, validator_account.clone());

    let mut state = plasma::state::PlasmaState::new(accounts, 1);
    let genesis_root_hash = state.root_hash();
    println!("Genesis block root hash: {}", genesis_root_hash);
    circuit_tree.insert(
        0,
        models::circuit::account::CircuitAccount::from(validator_account),
    );
    assert_eq!(circuit_tree.root_hash(), genesis_root_hash);

    let deposit_priority_op = models::node::FranklinPriorityOp::Deposit(models::node::Deposit {
        from: web3::types::Address::zero(),
        token: 0,
        amount: bigdecimal::BigDecimal::from(10),
<<<<<<< HEAD
        to: validator_test_account.address,
=======
        account: validator_test_account.address,
>>>>>>> 234b5978
    });
    let mut op_success = state.execute_priority_op(deposit_priority_op.clone());
    let mut fees = Vec::new();
    let mut ops = Vec::new();
    let mut accounts_updated = Vec::new();

    if let Some(fee) = op_success.fee {
        fees.push(fee);
    }

    accounts_updated.append(&mut op_success.updates);

    ops.push(models::node::ExecutedOperations::PriorityOp(Box::new(
        models::node::ExecutedPriorityOp {
            op: op_success.executed_op,
            priority_op: models::node::PriorityOp {
                serial_id: 0,
                data: deposit_priority_op.clone(),
                deadline_block: 2,
                eth_fee: bigdecimal::BigDecimal::from(0),
                eth_hash: vec![0; 8],
            },
            block_index: 0,
        },
    )));

    let fee_updates = state.collect_fee(&fees, validator_account_id);
    accounts_updated.extend(fee_updates.into_iter());

    let block = models::node::block::Block {
        block_number: state.block_number,
        new_root_hash: state.root_hash(),
        fee_account: validator_account_id,
        block_transactions: ops,
        processed_priority_ops: (0, 1),
    };
    println!("Block: {:?}", block);

    let mut pub_data = vec![];
    let mut operations = vec![];

    if let models::node::FranklinPriorityOp::Deposit(deposit_op) = deposit_priority_op {
        let deposit_witness = circuit::witness::deposit::apply_deposit_tx(
            &mut circuit_tree,
            &models::node::operations::DepositOp {
                priority_op: deposit_op,
                account_id: 0,
            },
        );

        let deposit_operations =
            circuit::witness::deposit::calculate_deposit_operations_from_witness(
                &deposit_witness,
                &models::node::Fr::zero(),
                &models::node::Fr::zero(),
                &models::node::Fr::zero(),
                &circuit::operation::SignatureData {
                    r_packed: vec![Some(false); 256],
                    s: vec![Some(false); 256],
                },
                &[Some(false); 256],
            );
        operations.extend(deposit_operations);
        pub_data.extend(deposit_witness.get_pubdata());
    }

    let phaser = models::merkle_tree::PedersenHasher::<models::node::Engine>::default();
    let jubjub_params = &franklin_crypto::alt_babyjubjub::AltJubjubBn256::new();
    for _ in 0..models::params::block_size_chunks() - operations.len() {
        let (signature, first_sig_msg, second_sig_msg, third_sig_msg, _a, _b) =
            circuit::witness::utils::generate_dummy_sig_data(&[false], &phaser, &jubjub_params);

        operations.push(circuit::witness::noop::noop_operation(
            &circuit_tree,
            block.fee_account,
            &first_sig_msg,
            &second_sig_msg,
            &third_sig_msg,
            &signature,
            &[Some(false); 256],
        ));
        pub_data.extend(vec![false; 64]);
    }
    assert_eq!(pub_data.len(), 64 * models::params::block_size_chunks());
    assert_eq!(operations.len(), models::params::block_size_chunks());

    let validator_acc = circuit_tree
        .get(block.fee_account as u32)
        .expect("fee_account is not empty");
    let mut validator_balances = vec![];
    for i in 0..1 << models::params::BALANCE_TREE_DEPTH {
        let balance_value = match validator_acc.subtree.get(i as u32) {
            None => models::node::Fr::zero(),
            Some(bal) => bal.value,
        };
        validator_balances.push(Some(balance_value));
    }
    let _: models::node::Fr = circuit_tree.root_hash();
    let (root_after_fee, validator_account_witness) =
        circuit::witness::utils::apply_fee(&mut circuit_tree, block.fee_account, 0, 0);

    println!("root after fees {}", root_after_fee);
    println!("block new hash {}", block.new_root_hash);
    assert_eq!(root_after_fee, block.new_root_hash);
    let (validator_audit_path, _) =
        circuit::witness::utils::get_audits(&circuit_tree, block.fee_account as u32, 0);

    let public_data_commitment =
        circuit::witness::utils::public_data_commitment::<models::node::Engine>(
            &pub_data,
            Some(genesis_root_hash),
            Some(root_after_fee),
            Some(models::node::Fr::from_str(&block.fee_account.to_string()).unwrap()),
            Some(models::node::Fr::from_str(&(block.block_number).to_string()).unwrap()),
        );

    prover::prover_data::ProverData {
        public_data_commitment,
        old_root: genesis_root_hash,
        new_root: block.new_root_hash,
        validator_address: models::node::Fr::from_str(&block.fee_account.to_string()).unwrap(),
        operations,
        validator_balances,
        validator_audit_path,
        validator_account: validator_account_witness,
    }
}

fn read_circuit_parameters() -> bellman::groth16::Parameters<models::node::Engine> {
    let out_dir = {
        let mut out_dir = path::PathBuf::new();
        out_dir.push(&env::var("ZKSYNC_HOME").expect("ZKSYNC_HOME is not set"));
        out_dir.push(&env::var("KEY_DIR").expect("KEY_DIR is not set"));
        out_dir.push(&format!("{}", models::params::block_size_chunks()));
        out_dir.push(&format!("{}", models::params::account_tree_depth()));
        out_dir
    };
    let key_file_path = {
        let mut key_file_path = out_dir;
        key_file_path.push(models::params::KEY_FILENAME);
        key_file_path
    };
    println!("key file path is {:?}", key_file_path);
    let f = fs::File::open(&key_file_path).expect("Unable to open file");
    let mut r = io::BufReader::new(f);
    bellman::groth16::Parameters::<models::node::Engine>::read(&mut r, true)
        .expect("Unable to read proving key")
}

struct MockApiClient<F: Fn() -> Option<prover::prover_data::ProverData>> {
    block_to_prove: Mutex<Option<(i64, i32)>>,
    heartbeats_tx: Arc<Mutex<mpsc::Sender<()>>>,
    publishes_tx: Arc<Mutex<mpsc::Sender<bellman::groth16::Proof<models::node::Engine>>>>,
    prover_data_fn: F,
}

impl<F: Fn() -> Option<prover::prover_data::ProverData>> prover::ApiClient for MockApiClient<F> {
    fn block_to_prove(&self) -> Result<Option<(i64, i32)>, failure::Error> {
        let block_to_prove = self.block_to_prove.lock().unwrap();
        Ok(*block_to_prove)
    }

    fn working_on(&self, job: i32) -> Result<(), failure::Error> {
        let stored = self.block_to_prove.lock().unwrap();
        if let Some((_, stored)) = *stored {
            if stored != job {
                return Err(failure::format_err!("unexpected job id"));
            }
            let _ = self.heartbeats_tx.lock().unwrap().send(());
        }
        Ok(())
    }

    fn prover_data(
        &self,
        _block: i64,
        _timeout: time::Duration,
    ) -> Result<prover::prover_data::ProverData, failure::Error> {
        let block_to_prove = self.block_to_prove.lock().unwrap();
        if (*block_to_prove).is_some() {
            let v = (self.prover_data_fn)();
            if let Some(pd) = v {
                return Ok(pd);
            }
        }
        Err(failure::format_err!("mock not configured"))
    }

    fn publish(
        &self,
        _block: i64,
        p: bellman::groth16::Proof<models::node::Engine>,
        _public_data_commitment: models::node::Fr,
    ) -> Result<(), failure::Error> {
        // No more blocks to prove. We're only testing single rounds.
        let mut block_to_prove = self.block_to_prove.lock().unwrap();
        *block_to_prove = None;

        let _ = self.publishes_tx.lock().unwrap().send(p);
        Ok(())
    }
}<|MERGE_RESOLUTION|>--- conflicted
+++ resolved
@@ -153,11 +153,7 @@
         from: web3::types::Address::zero(),
         token: 0,
         amount: bigdecimal::BigDecimal::from(10),
-<<<<<<< HEAD
         to: validator_test_account.address,
-=======
-        account: validator_test_account.address,
->>>>>>> 234b5978
     });
     let mut op_success = state.execute_priority_op(deposit_priority_op.clone());
     let mut fees = Vec::new();
