--- conflicted
+++ resolved
@@ -187,7 +187,7 @@
                             true
                         } else {
                             // Try filling 4/5 of a block;
-                            if chunks_left < (1 * BLOCK_SIZE_CHUNKS) / 5 {
+                            if chunks_left < BLOCK_SIZE_CHUNKS / 5 {
                                 self.block_tries = 0;
                                 true
                             } else {
@@ -265,14 +265,10 @@
                     .expect("Failed to get tx from db")
             })
             .expect("Failed to get txs from mempool");
-<<<<<<< HEAD
 
         let (chunks_left, filtered_txs) = self.filter_invalid_txs(chunks_left, txs);
 
         (chunks_left, filtered_txs)
-=======
-        self.filter_invalid_txs(chunks_left, txs)
->>>>>>> 9782f114
     }
 
     fn filter_invalid_txs(
