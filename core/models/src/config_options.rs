// Built-in deps
use std::env;
use std::net::SocketAddr;
use std::str::FromStr;
use std::time::Duration;
// External uses
use futures::{channel::mpsc, executor::block_on, SinkExt};
use web3::types::{H160, H256};
// Local uses
use crate::params::block_chunk_sizes;
use url::Url;

/// If its placed inside thread::spawn closure it will notify channel when this thread panics.
pub struct ThreadPanicNotify(pub mpsc::Sender<bool>);

impl Drop for ThreadPanicNotify {
    fn drop(&mut self) {
        if std::thread::panicking() {
            block_on(self.0.send(true)).unwrap();
        }
    }
}

/// Obtains the environment variable value.
/// Panics if there is no environment variable with provided name set.
pub fn get_env(name: &str) -> String {
    env::var(name).unwrap_or_else(|e| panic!("Env var {} missing, {}", name, e))
}

/// Obtains the environment variable value and parses it using the `FromStr` type implementation.
/// Panics if there is no environment variable with provided name set, or the value cannot be parsed.
pub fn parse_env<F>(name: &str) -> F
where
    F: FromStr,
    F::Err: std::fmt::Debug,
{
    get_env(name)
        .parse()
        .unwrap_or_else(|e| panic!("Failed to parse environment variable {}: {:?}", name, e))
}

/// Similar to `parse_env`, but also takes a function to change the variable value before parsing.
pub fn parse_env_with<T, F>(name: &str, f: F) -> T
where
    T: FromStr,
    T::Err: std::fmt::Debug,
    F: FnOnce(&str) -> &str,
{
    let env_var = get_env(name);

    f(&env_var)
        .parse()
        .unwrap_or_else(|e| panic!("Failed to parse environment variable {}: {:?}", name, e))
}

/// Configuration options for `eth_sender`.
#[derive(Debug, Clone)]
pub struct EthSenderOptions {
    pub expected_wait_time_block: u64,
    pub tx_poll_period: Duration,
    pub wait_confirmations: u64,
    pub max_txs_in_flight: u64,
    pub is_enabled: bool,
}

impl EthSenderOptions {
    /// Parses the `eth_sender` configuration options values from the environment variables.
    /// Panics if any of options is missing or has inappropriate value.
    pub fn from_env() -> Self {
        let tx_poll_period_secs: u64 = parse_env("ETH_TX_POLL_PERIOD");

        Self {
            expected_wait_time_block: parse_env("ETH_EXPECTED_WAIT_TIME_BLOCK"),
            tx_poll_period: Duration::new(tx_poll_period_secs, 0),
            wait_confirmations: parse_env("ETH_WAIT_CONFIRMATIONS"),
            max_txs_in_flight: parse_env("ETH_MAX_TXS_IN_FLIGHT"),
            is_enabled: parse_env("ETH_IS_ENABLED"),
        }
    }
}

#[derive(Debug, Clone)]
pub struct ProverOptions {
    pub prepare_data_interval: Duration,
    pub heartbeat_interval: Duration,
    pub cycle_wait: Duration,
    pub gone_timeout: Duration,
}

impl ProverOptions {
    /// Parses the configuration options values from the environment variables.
    /// Panics if any of options is missing or has inappropriate value.
    pub fn from_env() -> Self {
        let prepare_data_interval =
            Duration::from_millis(parse_env("PROVER_PREPARE_DATA_INTERVAL"));
        let heartbeat_interval = Duration::from_millis(parse_env("PROVER_HEARTBEAT_INTERVAL"));
        let cycle_wait = Duration::from_millis(parse_env("PROVER_CYCLE_WAIT"));
        let gone_timeout = Duration::from_millis(parse_env("PROVER_GONE_TIMEOUT"));

        Self {
            prepare_data_interval,
            heartbeat_interval,
            cycle_wait,
            gone_timeout,
        }
    }
}

<<<<<<< HEAD
/// Configuration options for `admin server`.
#[derive(Debug, Clone)]
pub struct AdminServerOptions {
    pub admin_http_server_url: Url,
    pub admin_http_server_address: SocketAddr,
    pub secret_auth: String,
}

impl AdminServerOptions {
    /// Parses the configuration options values from the environment variables.
    /// Panics if any of options is missing or has inappropriate value.
    pub fn from_env() -> Self {
        Self {
            admin_http_server_url: parse_env("ADMIN_SERVER_API_URL"),
            admin_http_server_address: parse_env("ADMIN_SERVER_API_BIND"),
            secret_auth: parse_env("SECRET_AUTH"),
=======
#[derive(Clone, Debug)]
pub enum TokenPriceSource {
    CoinMarketCap { base_url: Url },
    CoinGecko { base_url: Url },
}

impl TokenPriceSource {
    fn from_env() -> Self {
        match get_env("TOKEN_PRICE_SOURCE").to_lowercase().as_str() {
            "coinmarketcap" => Self::CoinMarketCap {
                base_url: parse_env("COINMARKETCAP_BASE_URL"),
            },
            "coingecko" => Self::CoinGecko {
                base_url: parse_env("COINGECKO_BASE_URL"),
            },
            source => panic!("Unknown token price source: {}", source),
        }
    }
}

/// Configuration options related to generating blocks by state keeper.
/// Each block is generated after a certain amount of miniblock iterations.
/// Miniblock iteration is a routine of processing transactions received so far.
#[derive(Debug, Clone)]
pub struct MiniblockTimings {
    /// Miniblock iteration interval.
    pub miniblock_iteration_interval: Duration,
    /// Max number of miniblocks (produced every period of `TX_MINIBATCH_CREATE_TIME`) if one block.
    pub max_miniblock_iterations: usize,
    /// Max number of miniblocks for block with fast withdraw operations (defaults to `max_minblock_iterations`).
    pub fast_miniblock_iterations: usize,
}

impl MiniblockTimings {
    pub fn from_env() -> Self {
        let fast_miniblock_iterations = if env::var("FAST_BLOCK_MINIBLOCKS_ITERATIONS").is_ok() {
            parse_env("FAST_BLOCK_MINIBLOCKS_ITERATIONS")
        } else {
            parse_env("MINIBLOCKS_ITERATIONS")
        };

        Self {
            miniblock_iteration_interval: Duration::from_millis(parse_env::<u64>(
                "MINIBLOCK_ITERATION_INTERVAL",
            )),
            max_miniblock_iterations: parse_env("MINIBLOCKS_ITERATIONS"),
            fast_miniblock_iterations,
>>>>>>> e0846ee1
        }
    }
}

#[derive(Debug, Clone)]
pub struct ConfigurationOptions {
    pub rest_api_server_address: SocketAddr,
    pub json_rpc_http_server_address: SocketAddr,
    pub json_rpc_ws_server_address: SocketAddr,
    pub web3_url: String,
    pub genesis_tx_hash: H256,
    pub contract_eth_addr: H160,
    pub governance_eth_addr: H160,
    pub operator_fee_eth_addr: H160,
    pub operator_commit_eth_addr: H160,
    pub operator_private_key: Option<H256>,
    pub chain_id: u8,
    pub gas_price_factor: f64,
    pub prover_server_address: SocketAddr,
    pub confirmations_for_eth_event: u64,
    pub api_requests_caches_size: usize,
    pub available_block_chunk_sizes: Vec<usize>,
    pub eth_watch_poll_interval: Duration,
    pub eth_network: String,
    pub idle_provers: u32,
    pub miniblock_timings: MiniblockTimings,
    pub prometheus_export_port: u16,
    pub token_price_source: TokenPriceSource,
    pub witness_generators: usize,
    /// Fee increase coefficient for fast processing of withdrawal.
    pub ticker_fast_processing_coeff: f64,
}

impl ConfigurationOptions {
    /// Parses the configuration options values from the environment variables.
    /// Panics if any of options is missing or has inappropriate value.
    pub fn from_env() -> Self {
        let mut available_block_chunk_sizes = block_chunk_sizes().to_vec();
        available_block_chunk_sizes.sort();

        Self {
            rest_api_server_address: parse_env("REST_API_BIND"),
            json_rpc_http_server_address: parse_env("HTTP_RPC_API_BIND"),
            json_rpc_ws_server_address: parse_env("WS_API_BIND"),
            web3_url: get_env("WEB3_URL"),
            genesis_tx_hash: parse_env_with("GENESIS_TX_HASH", |s| &s[2..]),
            contract_eth_addr: parse_env_with("CONTRACT_ADDR", |s| &s[2..]),
            governance_eth_addr: parse_env_with("GOVERNANCE_ADDR", |s| &s[2..]),
            operator_commit_eth_addr: parse_env_with("OPERATOR_COMMIT_ETH_ADDRESS", |s| &s[2..]),
            operator_fee_eth_addr: parse_env_with("OPERATOR_FEE_ETH_ADDRESS", |s| &s[2..]),
            operator_private_key: if env::var("OPERATOR_PRIVATE_KEY").is_ok() {
                Some(parse_env("OPERATOR_PRIVATE_KEY"))
            } else {
                None
            },
            chain_id: parse_env("CHAIN_ID"),
            gas_price_factor: parse_env("GAS_PRICE_FACTOR"),
            prover_server_address: parse_env("PROVER_SERVER_BIND"),
            confirmations_for_eth_event: parse_env("CONFIRMATIONS_FOR_ETH_EVENT"),
            api_requests_caches_size: parse_env("API_REQUESTS_CACHES_SIZE"),
            available_block_chunk_sizes,
            eth_watch_poll_interval: Duration::from_millis(parse_env::<u64>(
                "ETH_WATCH_POLL_INTERVAL",
            )),
            eth_network: parse_env("ETH_NETWORK"),
            idle_provers: parse_env("IDLE_PROVERS"),
            miniblock_timings: MiniblockTimings::from_env(),
            prometheus_export_port: parse_env("PROMETHEUS_EXPORT_PORT"),
            token_price_source: TokenPriceSource::from_env(),
            witness_generators: parse_env("WITNESS_GENERATORS"),
            ticker_fast_processing_coeff: parse_env("TICKER_FAST_PROCESSING_COEFF"),
        }
    }
}

/// Possible block chunks sizes and corresponding setup powers of two,
/// this is only parameters needed to create verifying contract.
#[derive(Debug)]
pub struct AvailableBlockSizesConfig {
    pub blocks_chunks: Vec<usize>,
    pub blocks_setup_power2: Vec<u32>,
}

impl AvailableBlockSizesConfig {
    pub fn from_env() -> Self {
        let result = Self {
            blocks_chunks: get_env("SUPPORTED_BLOCK_CHUNKS_SIZES")
                .split(',')
                .map(|p| p.parse().unwrap())
                .collect(),
            blocks_setup_power2: get_env("SUPPORTED_BLOCK_CHUNKS_SIZES_SETUP_POWERS")
                .split(',')
                .map(|p| p.parse().unwrap())
                .collect(),
        };
        assert_eq!(
            result.blocks_chunks.len(),
            result.blocks_setup_power2.len(),
            "block sized and setup powers should have same length, check config file"
        );
        result
    }
}<|MERGE_RESOLUTION|>--- conflicted
+++ resolved
@@ -106,7 +106,7 @@
     }
 }
 
-<<<<<<< HEAD
+
 /// Configuration options for `admin server`.
 #[derive(Debug, Clone)]
 pub struct AdminServerOptions {
@@ -123,7 +123,10 @@
             admin_http_server_url: parse_env("ADMIN_SERVER_API_URL"),
             admin_http_server_address: parse_env("ADMIN_SERVER_API_BIND"),
             secret_auth: parse_env("SECRET_AUTH"),
-=======
+        }
+    }
+}
+
 #[derive(Clone, Debug)]
 pub enum TokenPriceSource {
     CoinMarketCap { base_url: Url },
@@ -171,7 +174,6 @@
             )),
             max_miniblock_iterations: parse_env("MINIBLOCKS_ITERATIONS"),
             fast_miniblock_iterations,
->>>>>>> e0846ee1
         }
     }
 }
