--- conflicted
+++ resolved
@@ -14,15 +14,11 @@
 pub use web3::types::{H256, U128, U256};
 
 pub use self::account::{Account, AccountAddress, AccountUpdate};
-<<<<<<< HEAD
 pub use self::operations::{
     DepositOp, FranklinOp, FullExitOp, TransferOp, TransferToNewOp, WithdrawOp,
 };
-=======
-pub use self::operations::{DepositOp, FranklinOp, TransferOp, TransferToNewOp, WithdrawOp};
 pub use self::priority_ops::{Deposit, FranklinPriorityOp, FullExit};
 pub use self::tx::{Close, FranklinTx, Transfer, Withdraw};
->>>>>>> 5227b040
 
 pub type Engine = bn256::Bn256;
 pub type Fr = bn256::Fr;
